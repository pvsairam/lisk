'use strict'; /*jslint mocha:true, expr:true */

var async = require('async');
var node = require('./../node.js');
var transactionSortFields = require('../../sql/transactions').sortFields;

var account = node.randomTxAccount();
var account2 = node.randomTxAccount();
var account3 = node.randomTxAccount();

var transactionList = [];
var offsetTimestamp = 0;

function openAccount (params, done) {
	node.post('/api/accounts/open', params, function (err, res) {
		done(err, res);
	});
}

function putTransaction (params, done) {
	node.put('/api/transactions', params, done);
}

function sendLISK (account, done) {
	var randomLISK = node.randomLISK();
	var expectedFee = node.expectedFee(randomLISK);

	putTransaction({
		secret: node.gAccount.password,
		amount: randomLISK,
		recipientId: account.address
	}, function (err, res) {
		node.expect(res.body).to.have.property('success').to.be.ok;
		node.expect(res.body).to.have.property('transactionId').that.is.not.empty;
		transactionList.push({
			'sender': node.gAccount.address,
			'recipient': account.address,
			'grossSent': (randomLISK + expectedFee) / node.normalizer,
			'fee': expectedFee / node.normalizer,
			'netSent': randomLISK / node.normalizer,
			'txId': res.body.transactionId,
			'type': node.txTypes.SEND
		});
		done(err, res);
	});
}

before(function (done) {
	setTimeout(function () {
		sendLISK(account, done);
	}, 2000);
});

before(function (done) {
	setTimeout(function () {
		sendLISK(account2, done);
	}, 2000);
});

before(function (done) {
	node.onNewBlock(function (err) {
		done();
	});
});

describe('GET /api/transactions', function () {

	before(function (done) {
		node.onNewBlock(done);
	});

	it('using valid parameters should be ok', function (done) {
		var limit = 10;
		var offset = 0;
		var orderBy = 'amount:asc';

		var params = [
			'blockId=' + '1',
			'senderId=' + node.gAccount.address,
			'recipientId=' + account.address,
			'limit=' + limit,
			'offset=' + offset,
			'orderBy=' + orderBy
		];

		node.get('/api/transactions?' + params.join('&'), function (err, res) {
			node.expect(res.body).to.have.property('success').to.be.ok;
			node.expect(res.body).to.have.property('transactions').that.is.an('array');
			node.expect(res.body.transactions).to.have.length.within(transactionList.length, limit);
			for (var i = 0; i < res.body.transactions.length; i++) {
				if (res.body.transactions[i + 1]) {
					node.expect(res.body.transactions[i].amount).to.be.at.most(res.body.transactions[i + 1].amount);
				}
			}
			done();
		});
	});

	it('using type should be ok', function (done) {
		var type = node.txTypes.SEND;
		var params = 'type=' + type;

		node.get('/api/transactions?' + params, function (err, res) {
			node.expect(res.body).to.have.property('success').to.be.ok;
			node.expect(res.body).to.have.property('transactions').that.is.an('array');
			for (var i = 0; i < res.body.transactions.length; i++) {
				if (res.body.transactions[i]) {
					node.expect(res.body.transactions[i].type).to.equal(type);
				}
			}
			done();
		});
	});

	it('using no params should be ok', function (done) {
		node.get('/api/transactions', function (err, res) {
			node.expect(res.body).to.have.property('success').to.be.ok;
			node.expect(res.body).to.have.property('transactions').that.is.an('array');
			for (var i = 0; i < res.body.transactions.length; i++) {
				if (res.body.transactions[i + 1]) {
					node.expect(res.body.transactions[i].amount).to.be.at.least(res.body.transactions[i + 1].amount);
				}
			}
			done();
		});
	});

	it('using limit > 100 should fail', function (done) {
		var limit = 101;
		var params = 'limit=' + limit;

		node.get('/api/transactions?' + params, function (err, res) {
			node.expect(res.body).to.have.property('success').to.be.not.ok;
			node.expect(res.body).to.have.property('error');
			done();
		});
	});

	it('ordered by ascending timestamp should be ok', function (done) {
		var orderBy = 'timestamp:asc';
		var params = 'orderBy=' + orderBy;

		node.get('/api/transactions?' + params, function (err, res) {
			node.expect(res.body).to.have.property('success').to.be.ok;
			node.expect(res.body).to.have.property('transactions').that.is.an('array');

			var flag = 0;
			for (var i = 0; i < res.body.transactions.length; i++) {
				if (res.body.transactions[i + 1]) {
					node.expect(res.body.transactions[i].timestamp).to.be.at.most(res.body.transactions[i + 1].timestamp);
					if (flag === 0) {
						offsetTimestamp = res.body.transactions[i + 1].timestamp;
						flag = 1;
					}
				}
			}

			done();
		});
	});

	it('using offset == 1 should be ok', function (done) {
		var offset = 1;
		var params = 'offset=' + offset;

		node.get('/api/transactions?' + params, function (err, res) {
			node.expect(res.body).to.have.property('success').to.be.ok;
			node.expect(res.body).to.have.property('transactions').that.is.an('array');
			if (res.body.transactions.length > 0) {
				node.expect(res.body.transactions[0].timestamp).to.be.equal(offsetTimestamp);
			}
			done();
		});
	});

	it('using offset == "one" should fail', function (done) {
		var offset = 'one';
		var params = 'offset=' + offset;

		node.get('/api/transactions?' + params, function (err, res) {
			node.expect(res.body).to.have.property('success').to.be.not.ok;
			node.expect(res.body).to.have.property('error');
			done();
		 });
	});

	it('using completely invalid fields should fail', function (done) {
		var params = [
			'blockId=invalid',
			'senderId=invalid',
			'recipientId=invalid',
			'limit=invalid',
			'offset=invalid',
			'orderBy=invalid'
		];

		node.get('/api/transactions?' + params.join('&'), function (err, res) {
			node.expect(res.body).to.have.property('success').to.be.not.ok;
			node.expect(res.body).to.have.property('error');
			done();
		});
	});

	it('using partially invalid fields should fail', function (done) {
		var params = [
			'blockId=invalid',
			'senderId=invalid',
			'recipientId=' + account.address,
			'limit=invalid',
			'offset=invalid',
			'orderBy=blockId:asc'
		];

		node.get('/api/transactions?' + params.join('&'), function (err, res) {
			node.expect(res.body).to.have.property('success').to.be.not.ok;
			node.expect(res.body).to.have.property('error');
			done();
		});
	});

<<<<<<< HEAD
	it('using orderBy == "recipientId" should not place NULLs first', function (done) {
		node.get('/api/transactions?orderBy=recipientId', function (err, res) {
			node.expect(res.body).to.have.property('success').to.be.ok;
			node.expect(res.body).to.have.property('transactions').that.is.an('array');

			var dividedIndices = res.body.peers.reduce(function (memo, peer, index) {
				memo[peer.recipientId === null ? 'nullIndices' : 'notNullIndices'].push(index);
				return memo;
			}, {notNullIndices: [], nullIndices: []});

			if (dividedIndices.nullIndices.length && dividedIndices.notNullIndices.length) {
				var ascOrder = function (a, b) { return a - b; };
				dividedIndices.notNullIndices.sort(ascOrder);
				dividedIndices.nullIndices.sort(ascOrder);

				node.expect(dividedIndices.notNullIndices[dividedIndices.notNullIndices.length - 1])
					.to.be.at.most(dividedIndices.nullIndices[0]);
			}

=======
	it('using orderBy with any of sort fields should not place NULLs first', function (done) {
		async.each(transactionSortFields, function (sortField, cb) {
			node.get('/api/transactions?orderBy=' + sortField, function (err, res) {
				node.expect(res.body).to.have.property('success').to.be.ok;
				node.expect(res.body).to.have.property('transactions').that.is.an('array');

				var dividedIndices = res.body.transactions.reduce(function (memo, peer, index) {
					memo[peer[sortField] === null ? 'nullIndices' : 'notNullIndices'].push(index);
					return memo;
				}, {notNullIndices: [], nullIndices: []});

				if (dividedIndices.nullIndices.length && dividedIndices.notNullIndices.length) {
					var ascOrder = function (a, b) { return a - b; };
					dividedIndices.notNullIndices.sort(ascOrder);
					dividedIndices.nullIndices.sort(ascOrder);

					node.expect(dividedIndices.notNullIndices[dividedIndices.notNullIndices.length - 1])
						.to.be.at.most(dividedIndices.nullIndices[0]);
				}
				cb();
			});
		}, function () {
>>>>>>> dea14086
			done();
		});
	});
});



describe('GET /api/transactions/get?id=', function () {

	it('using valid id should be ok', function (done) {
		var transactionInCheck = transactionList[0];
		var params = 'id=' + transactionInCheck.txId;

		node.get('/api/transactions/get?' + params, function (err, res) {
			node.expect(res.body).to.have.property('success').to.be.ok;
			node.expect(res.body).to.have.property('transaction').that.is.an('object');
			node.expect(res.body.transaction.id).to.equal(transactionInCheck.txId);
			node.expect(res.body.transaction.amount / node.normalizer).to.equal(transactionInCheck.netSent);
			node.expect(res.body.transaction.fee / node.normalizer).to.equal(transactionInCheck.fee);
			node.expect(res.body.transaction.recipientId).to.equal(transactionInCheck.recipient);
			node.expect(res.body.transaction.senderId).to.equal(transactionInCheck.sender);
			node.expect(res.body.transaction.type).to.equal(transactionInCheck.type);
			done();
		});
	});

	it('using invalid id should fail', function (done) {
		var params = 'id=invalid';

		node.get('/api/transactions/get?' + params, function (err, res) {
			node.expect(res.body).to.have.property('success').to.be.not.ok;
			node.expect(res.body).to.have.property('error');
			done();
		});
	});
});

describe('GET /api/transactions/count', function () {

    it('should be ok', function (done) {
        node.get('/api/transactions/count', function (err, res) {
            node.expect(res.body).to.have.property('success').to.be.ok;
            node.expect(res.body).to.have.property('confirmed').that.is.an('number');
            node.expect(res.body).to.have.property('queued').that.is.an('number');
            node.expect(res.body).to.have.property('multisignature').that.is.an('number');
            node.expect(res.body).to.have.property('unconfirmed').that.is.an('number');
            done();
        });
    });
});

describe('GET /api/transactions/queued/get?id=', function () {

	it('using unknown id should be ok', function (done) {
		var params = 'id=' + '1234';

		node.get('/api/transactions/queued/get?' + params, function (err, res) {
			node.expect(res.body).to.have.property('success').to.be.false;
			node.expect(res.body).to.have.property('error').that.is.equal('Transaction not found');
			done();
		});
	});
});

describe('GET /api/transactions/queued', function () {

	it('should be ok', function (done) {
		node.get('/api/transactions/queued', function (err, res) {
			node.expect(res.body).to.have.property('success').to.be.ok;
			node.expect(res.body).to.have.property('transactions').that.is.an('array');
			node.expect(res.body).to.have.property('count').that.is.an('number');
			done();
		});
	});
});

describe('GET /api/transactions/multisignatures/get?id=', function () {

	it('using unknown id should be ok', function (done) {
		var params = 'id=' + '1234';

		node.get('/api/transactions/multisignatures/get?' + params, function (err, res) {
			node.expect(res.body).to.have.property('success').to.be.false;
			node.expect(res.body).to.have.property('error').that.is.equal('Transaction not found');
			done();
		});
	});
});

describe('GET /api/transactions/multisignatures', function () {

	it('should be ok', function (done) {
		node.get('/api/transactions/multisignatures', function (err, res) {
			node.expect(res.body).to.have.property('success').to.be.ok;
			node.expect(res.body).to.have.property('transactions').that.is.an('array');
			node.expect(res.body).to.have.property('count').that.is.an('number');
			done();
		});
	});
});

describe('GET /api/transactions/unconfirmed/get?id=', function () {

	it('using valid id should be ok', function (done) {
		var params = 'id=' + transactionList[transactionList.length - 1].txId;

		node.get('/api/transactions/unconfirmed/get?' + params, function (err, res) {
			node.expect(res.body).to.have.property('success');
			if (res.body.success && res.body.transaction != null) {
				node.expect(res.body).to.have.property('transaction').that.is.an('object');
				node.expect(res.body.transaction.id).to.equal(transactionList[transactionList.length - 1].txId);
			} else {
				node.expect(res.body).to.have.property('error');
			}
			done();
		});
	});
});

describe('GET /api/transactions/unconfirmed', function () {

	it('should be ok', function (done) {
		node.get('/api/transactions/unconfirmed', function (err, res) {
			node.expect(res.body).to.have.property('success').to.be.ok;
			node.expect(res.body).to.have.property('transactions').that.is.an('array');
			node.expect(res.body).to.have.property('count').that.is.an('number');
			done();
		});
	});
});

describe('PUT /api/transactions', function () {

	it('using valid parameters should be ok', function (done) {
		var amountToSend = 100000000;
		var expectedFee = node.expectedFee(amountToSend);

		putTransaction({
			secret: account.password,
			amount: amountToSend,
			recipientId: account2.address
		}, function (err, res) {
			node.expect(res.body).to.have.property('success').to.be.ok;
			node.expect(res.body).to.have.property('transactionId').that.is.not.empty;
			transactionList.push({
				'sender': account.address,
				'recipient': account2.address,
				'grossSent': (amountToSend + expectedFee) / node.normalizer,
				'fee': expectedFee / node.normalizer,
				'netSent': amountToSend / node.normalizer,
				'txId': res.body.transactionId,
				'type': node.txTypes.SEND
			});
			done();
		});
	});

	it('using negative amount should fail', function (done) {
		var amountToSend = -100000000;

		putTransaction({
			secret: account.password,
			amount: amountToSend,
			recipientId: account2.address
		}, function (err, res) {
			node.expect(res.body).to.have.property('success').to.be.not.ok;
			node.expect(res.body).to.have.property('error');
			done();
		});
	});

	it('using float amount should fail', function (done) {
		var amountToSend = 1.2;

		putTransaction({
			secret: account.password,
			amount: amountToSend,
			recipientId: account2.address
		}, function (err, res) {
			node.expect(res.body).to.have.property('success').to.be.not.ok;
			node.expect(res.body).to.have.property('error');
			done();
		});
	});

	it('using entire balance should fail', function (done) {
		openAccount({ secret: account.password }, function (err, res) {
			node.expect(res.body).to.have.property('account').that.is.an('object');
			node.expect(res.body.account).to.have.property('balance').that.is.a('string');
			account.balance = res.body.account.balance;

			putTransaction({
				secret: account.password,
				amount: Math.floor(account.balance),
				recipientId: account2.address
			}, function (err, res) {
				node.expect(res.body).to.have.property('success').to.be.not.ok;
				node.expect(res.body).to.have.property('error').to.match(/Account does not have enough LSK: [0-9]+L balance: [0-9.]+/);
				done();
			});
		});
	});

	it('using zero amount should fail', function (done) {
		putTransaction({
			secret: account.password,
			amount: 0,
			recipientId: account2.address
		}, function (err, res) {
			node.expect(res.body).to.have.property('success').to.be.not.ok;
			node.expect(res.body).to.have.property('error');
			done();
		});
	});

	it('using positive overflown amount should fail', function (done) {
		putTransaction({
			secret: account.password,
			amount: 1298231812939123812939123912939123912931823912931823912903182309123912830123981283012931283910231203,
			recipientId: account2.address
		}, function (err, res) {
			node.expect(res.body).to.have.property('success').to.be.not.ok;
			node.expect(res.body).to.have.property('error');
			done();
		});
	});

	it('using negative overflown amount should fail', function (done) {
		putTransaction({
			secret: account.password,
			amount: -1298231812939123812939123912939123912931823912931823912903182309123912830123981283012931283910231203,
			recipientId: account2.address
		}, function (err, res) {
			node.expect(res.body).to.have.property('success').to.be.not.ok;
			node.expect(res.body).to.have.property('error');
			done();
		});
	});

	it('using small fractional amount should be ok', function (done) {
		putTransaction({
			secret: account.password,
			amount: 1,
			recipientId: account2.address
		}, function (err, res) {
			node.expect(res.body).to.have.property('success').to.be.ok;
			node.expect(res.body).to.have.property('transactionId');
			done();
		});
	});

	it('using no passphase should fail', function (done) {
		var amountToSend = 100000000;

		putTransaction({
			amount: amountToSend,
			recipientId: account2.address
		}, function (err, res) {
			node.expect(res.body).to.have.property('success').to.be.not.ok;
			node.expect(res.body).to.have.property('error');
			done();
		});
	});

	it('using no recipient should fail', function (done) {
		var amountToSend = 100000000;

		putTransaction({
			secret: account.password,
			amount: amountToSend
		}, function (err, res) {
			node.expect(res.body).to.have.property('success').to.be.not.ok;
			node.expect(res.body).to.have.property('error');
			done();
		});
	});

	describe('to a cold address', function (done) {
		var recipientId = '13896491535841206186L';

		it('should be ok', function (done) {
			var amountToSend = 110000000;

			putTransaction({
				secret: node.gAccount.password,
				amount: amountToSend,
				recipientId: recipientId
			}, function (err, res) {
				node.expect(res.body).to.have.property('success').to.be.ok;
				done();
			});
		});
	});

	describe('from a cold address', function (done) {
		var passphrase = 'fiber diet blind uncover crunch breeze bicycle globe attack chalk cousin divert';

		before(function (done) {
			node.onNewBlock(done);
		});

		it('should be ok', function (done) {
			var amountToSend = 100000000;

			putTransaction({
				secret: passphrase,
				amount: amountToSend,
				recipientId: account2.address
			}, function (err, res) {
				node.expect(res.body).to.have.property('success').to.be.ok;
				done();
			});
		});
	});
});<|MERGE_RESOLUTION|>--- conflicted
+++ resolved
@@ -218,27 +218,6 @@
 		});
 	});
 
-<<<<<<< HEAD
-	it('using orderBy == "recipientId" should not place NULLs first', function (done) {
-		node.get('/api/transactions?orderBy=recipientId', function (err, res) {
-			node.expect(res.body).to.have.property('success').to.be.ok;
-			node.expect(res.body).to.have.property('transactions').that.is.an('array');
-
-			var dividedIndices = res.body.peers.reduce(function (memo, peer, index) {
-				memo[peer.recipientId === null ? 'nullIndices' : 'notNullIndices'].push(index);
-				return memo;
-			}, {notNullIndices: [], nullIndices: []});
-
-			if (dividedIndices.nullIndices.length && dividedIndices.notNullIndices.length) {
-				var ascOrder = function (a, b) { return a - b; };
-				dividedIndices.notNullIndices.sort(ascOrder);
-				dividedIndices.nullIndices.sort(ascOrder);
-
-				node.expect(dividedIndices.notNullIndices[dividedIndices.notNullIndices.length - 1])
-					.to.be.at.most(dividedIndices.nullIndices[0]);
-			}
-
-=======
 	it('using orderBy with any of sort fields should not place NULLs first', function (done) {
 		async.each(transactionSortFields, function (sortField, cb) {
 			node.get('/api/transactions?orderBy=' + sortField, function (err, res) {
@@ -261,7 +240,6 @@
 				cb();
 			});
 		}, function () {
->>>>>>> dea14086
 			done();
 		});
 	});
