/* eslint-disable mocha/no-skipped-tests */
/*
 * Copyright © 2018 Lisk Foundation
 *
 * See the LICENSE file at the top-level directory of this distribution
 * for licensing information.
 *
 * Unless otherwise agreed in a custom licensing agreement with the Lisk Foundation,
 * no part of this software, including this file, may be copied, modified,
 * propagated, or distributed except according to the terms contained in the
 * LICENSE file.
 *
 * Removal or modification of this copyright notice is prohibited.
 */

'use strict';

require('../../functional.js');
var lisk = require('lisk-js').default;
var Promise = require('bluebird');
var phases = require('../../common/phases');
var accountFixtures = require('../../../fixtures/accounts');
const { FEES } = require('../../../../helpers/constants');
var bignum = require('../../../../helpers/bignum.js');
var randomUtil = require('../../../common/utils/random');
var normalizer = require('../../../common/utils/normalizer');
var waitFor = require('../../../common/utils/wait_for');
var apiHelpers = require('../../../common/helpers/api');
var errorCodes = require('../../../../helpers/api_codes');
var common = require('./common');

var sendTransactionPromise = apiHelpers.sendTransactionPromise;

describe('POST /api/transactions (type 6) inTransfer dapp', () => {
	var transaction;
	var transactionsToWaitFor = [];
	var badTransactions = [];
	var goodTransactions = [];

	var account = randomUtil.account();
	var accountMinimalFunds = randomUtil.account();

	// Crediting accounts
	before(() => {
		var transaction1 = lisk.transaction.transfer(
			{
				amount: 1000 * normalizer,
				passphrase: accountFixtures.genesis.password,
				recipientId: account.address,
			}
		);
<<<<<<< HEAD
		var transaction2 = lisk.transaction.createTransaction(
			accountMinimalFunds.address,
			FEES.dappRegistration,
			accountFixtures.genesis.password
=======
		var transaction2 = lisk.transaction.transfer(
			{
				amount: constants.fees.dappRegistration,
				passphrase: accountFixtures.genesis.password,
				recipientId: accountMinimalFunds.address,
			}
>>>>>>> 02d35b04
		);
		var promises = [];
		promises.push(sendTransactionPromise(transaction1));
		promises.push(sendTransactionPromise(transaction2));

		return Promise.all(promises)
			.then(results => {
				results.forEach(res => {
					expect(res.body.data.message).to.be.equal('Transaction(s) accepted');
				});

				transactionsToWaitFor.push(transaction1.id, transaction2.id);

				return waitFor.confirmations(transactionsToWaitFor);
			})
			.then(() => {
				transaction = lisk.transaction.createDapp(
					{
						passphrase: account.password,
						options: randomUtil.guestbookDapp,
					}
				);

				return sendTransactionPromise(transaction);
			})
			.then(res => {
				expect(res.body.data.message).to.be.equal('Transaction(s) accepted');

				randomUtil.guestbookDapp.id = transaction.id;
				transactionsToWaitFor.push(randomUtil.guestbookDapp.id);
				transaction = lisk.transaction.createDapp(
					{
						passphrase: accountMinimalFunds.password,
						options: randomUtil.blockDataDapp,
					}
				);

				return sendTransactionPromise(transaction);
			})
			.then(res => {
				expect(res.body.data.message).to.be.equal('Transaction(s) accepted');

				randomUtil.blockDataDapp.id = transaction.id;
				transactionsToWaitFor.push(randomUtil.blockDataDapp.id);

				return waitFor.confirmations(transactionsToWaitFor);
			});
	});

	describe.skip('schema validations', () => {
		common.invalidAssets('inTransfer', badTransactions);

		describe('dappId', () => {
			it('without should fail', () => {
				transaction = lisk.transfer.createInTransfer(
					randomUtil.guestbookDapp.id,
					Date.now(),
					accountFixtures.genesis.password
				);
				delete transaction.asset.inTransfer.dappId;

				return sendTransactionPromise(
					transaction,
					errorCodes.PROCESSING_ERROR
				).then(res => {
					expect(res.body.message).to.be.equal(
						'Invalid transaction body - Failed to validate inTransfer schema: Missing required property: dappId'
					);
					badTransactions.push(transaction);
				});
			});

			it('with integer should fail', () => {
				transaction = lisk.transfer.createInTransfer(
					randomUtil.guestbookDapp.id,
					Date.now(),
					accountFixtures.genesis.password
				);
				transaction.asset.inTransfer.dappId = 1;

				return sendTransactionPromise(
					transaction,
					errorCodes.PROCESSING_ERROR
				).then(res => {
					expect(res.body.message).to.be.equal(
						'Invalid transaction body - Failed to validate inTransfer schema: Expected type string but found type integer'
					);
					badTransactions.push(transaction);
				});
			});

			it('with number should fail', () => {
				transaction = lisk.transfer.createInTransfer(
					randomUtil.guestbookDapp.id,
					Date.now(),
					accountFixtures.genesis.password
				);
				transaction.asset.inTransfer.dappId = 1.2;

				return sendTransactionPromise(
					transaction,
					errorCodes.PROCESSING_ERROR
				).then(res => {
					expect(res.body.message).to.be.equal(
						"Invalid transaction body - Failed to validate inTransfer schema: Expected type string but found type number, Object didn't pass validation for format id: 1.2"
					);
					badTransactions.push(transaction);
				});
			});

			it('with empty array should fail', () => {
				transaction = lisk.transfer.createInTransfer(
					randomUtil.guestbookDapp.id,
					Date.now(),
					accountFixtures.genesis.password
				);
				transaction.asset.inTransfer.dappId = [];

				return sendTransactionPromise(
					transaction,
					errorCodes.PROCESSING_ERROR
				).then(res => {
					expect(res.body.message).to.be.equal(
						'Invalid transaction body - Failed to validate inTransfer schema: Expected type string but found type array'
					);
					badTransactions.push(transaction);
				});
			});

			it('with empty object should fail', () => {
				transaction = lisk.transfer.createInTransfer(
					randomUtil.guestbookDapp.id,
					Date.now(),
					accountFixtures.genesis.password
				);
				transaction.asset.inTransfer.dappId = {};

				return sendTransactionPromise(
					transaction,
					errorCodes.PROCESSING_ERROR
				).then(res => {
					expect(res.body.message).to.be.equal(
						"Invalid transaction body - Failed to validate inTransfer schema: Expected type string but found type object, Object didn't pass validation for format id: {}"
					);
					badTransactions.push(transaction);
				});
			});

			it('with empty string should fail', () => {
				transaction = lisk.transfer.createInTransfer(
					'',
					Date.now(),
					account.password
				);

				return sendTransactionPromise(
					transaction,
					errorCodes.PROCESSING_ERROR
				).then(res => {
					expect(res.body.message).to.be.equal(
						'Invalid transaction body - Failed to validate inTransfer schema: String is too short (0 chars), minimum 1'
					);
					badTransactions.push(transaction);
				});
			});

			it('with invalid string should fail', () => {
				var invalidDappId = '1L';
				transaction = lisk.transfer.createInTransfer(
					invalidDappId,
					1,
					accountFixtures.genesis.password
				);

				return sendTransactionPromise(
					transaction,
					errorCodes.PROCESSING_ERROR
				).then(res => {
					expect(res.body.message).to.be.equal(
						`Invalid transaction body - Failed to validate inTransfer schema: Object didn't pass validation for format id: ${invalidDappId}`
					);
					badTransactions.push(transaction);
				});
			});
		});

		describe('amount', () => {
			it('using < 0 should fail', () => {
				transaction = lisk.transfer.createInTransfer(
					randomUtil.guestbookDapp.id,
					-1,
					accountFixtures.genesis.password
				);

				return sendTransactionPromise(
					transaction,
					errorCodes.PROCESSING_ERROR
				).then(res => {
					expect(res.body.message).to.be.equal(
						'Invalid transaction body - Failed to validate transaction schema: Value -1 is less than minimum 0'
					);
					badTransactions.push(transaction);
				});
			});

			it('using > balance should fail', () => {
				return apiHelpers
					.getAccountsPromise(`address=${account.address}`)
					.then(res => {
						expect(res.body)
							.to.have.nested.property('data')
							.to.have.lengthOf(1);

						var balance = res.body.data[0].balance;
						var amount = new bignum(balance).plus('1').toNumber();
						transaction = lisk.transfer.createInTransfer(
							randomUtil.guestbookDapp.id,
							amount,
							account.password
						);

						return sendTransactionPromise(
							transaction,
							errorCodes.PROCESSING_ERROR
						);
					})
					.then(res => {
						expect(res.body.message).to.match(
							/^Account does not have enough LSK: /
						);
						badTransactions.push(transaction);
					});
			});
		});
	});

	describe.skip('transactions processing', () => {
		it('using unknown dapp id should fail', () => {
			var unknownDappId = '1';
			transaction = lisk.transfer.createInTransfer(
				unknownDappId,
				1,
				accountFixtures.genesis.password
			);

			return sendTransactionPromise(
				transaction,
				errorCodes.PROCESSING_ERROR
			).then(res => {
				expect(res.body.message).to.be.equal(
					`Application not found: ${unknownDappId}`
				);
				badTransactions.push(transaction);
			});
		});

		it('using valid but inexistent transaction id as dapp id should fail', () => {
			var inexistentId = randomUtil.transaction().id;
			transaction = lisk.transfer.createInTransfer(
				inexistentId,
				1,
				account.password
			);

			return sendTransactionPromise(
				transaction,
				errorCodes.PROCESSING_ERROR
			).then(res => {
				expect(res.body.message).to.be.equal(
					`Application not found: ${inexistentId}`
				);
				badTransactions.push(transaction);
			});
		});

		it('using unrelated transaction id as dapp id should fail', () => {
			transaction = lisk.transfer.createInTransfer(
				transactionsToWaitFor[0],
				1,
				accountFixtures.genesis.password
			);

			return sendTransactionPromise(
				transaction,
				errorCodes.PROCESSING_ERROR
			).then(res => {
				expect(res.body.message).to.be.equal(
					`Application not found: ${transactionsToWaitFor[0]}`
				);
				badTransactions.push(transaction);
			});
		});

		it('with correct data should be ok', () => {
			transaction = lisk.transfer.createInTransfer(
				randomUtil.guestbookDapp.id,
				10 * normalizer,
				accountFixtures.genesis.password
			);

			return sendTransactionPromise(transaction).then(res => {
				expect(res.body.data.message).to.be.equal('Transaction(s) accepted');
				goodTransactions.push(transaction);
			});
		});

		describe('from the author itself', () => {
			it('with minimal funds should fail', () => {
				transaction = lisk.transfer.createInTransfer(
					randomUtil.blockDataDapp.id,
					1,
					accountMinimalFunds.password
				);

				return sendTransactionPromise(
					transaction,
					errorCodes.PROCESSING_ERROR
				).then(res => {
					expect(res.body.message).to.match(
						/^Account does not have enough LSK: /
					);
					badTransactions.push(transaction);
				});
			});

			it('with enough funds should be ok', () => {
				transaction = lisk.transfer.createInTransfer(
					randomUtil.guestbookDapp.id,
					10 * normalizer,
					account.password
				);

				return sendTransactionPromise(transaction).then(res => {
					expect(res.body.data.message).to.be.equal('Transaction(s) accepted');
					goodTransactions.push(transaction);
				});
			});
		});
	});

	describe.skip('confirmation', () => {
		phases.confirmation(goodTransactions, badTransactions);
	});

	describe('check frozen type', () => {
		it('transaction should be rejected', () => {
			transaction = lisk.transaction.transferIntoDapp(
				{
					passphrase: accountFixtures.genesis.password,
					amount: 10 * normalizer,
					dappId: randomUtil.guestbookDapp.id,
				}
			);

			return sendTransactionPromise(
				transaction,
				errorCodes.PROCESSING_ERROR
			).then(res => {
				expect(res.body.message).to.be.equal(
					`Transaction type ${transaction.type} is frozen`
				);
			});
		});
	});
});<|MERGE_RESOLUTION|>--- conflicted
+++ resolved
@@ -42,27 +42,16 @@
 
 	// Crediting accounts
 	before(() => {
-		var transaction1 = lisk.transaction.transfer(
-			{
-				amount: 1000 * normalizer,
-				passphrase: accountFixtures.genesis.password,
-				recipientId: account.address,
-			}
-		);
-<<<<<<< HEAD
-		var transaction2 = lisk.transaction.createTransaction(
-			accountMinimalFunds.address,
-			FEES.dappRegistration,
-			accountFixtures.genesis.password
-=======
-		var transaction2 = lisk.transaction.transfer(
-			{
-				amount: constants.fees.dappRegistration,
-				passphrase: accountFixtures.genesis.password,
-				recipientId: accountMinimalFunds.address,
-			}
->>>>>>> 02d35b04
-		);
+		var transaction1 = lisk.transaction.transfer({
+			amount: 1000 * normalizer,
+			passphrase: accountFixtures.genesis.password,
+			recipientId: account.address,
+		});
+		var transaction2 = lisk.transaction.transfer({
+			amount: FEES.dappRegistration,
+			passphrase: accountFixtures.genesis.password,
+			recipientId: accountMinimalFunds.address,
+		});
 		var promises = [];
 		promises.push(sendTransactionPromise(transaction1));
 		promises.push(sendTransactionPromise(transaction2));
@@ -78,12 +67,10 @@
 				return waitFor.confirmations(transactionsToWaitFor);
 			})
 			.then(() => {
-				transaction = lisk.transaction.createDapp(
-					{
-						passphrase: account.password,
-						options: randomUtil.guestbookDapp,
-					}
-				);
+				transaction = lisk.transaction.createDapp({
+					passphrase: account.password,
+					options: randomUtil.guestbookDapp,
+				});
 
 				return sendTransactionPromise(transaction);
 			})
@@ -92,12 +79,10 @@
 
 				randomUtil.guestbookDapp.id = transaction.id;
 				transactionsToWaitFor.push(randomUtil.guestbookDapp.id);
-				transaction = lisk.transaction.createDapp(
-					{
-						passphrase: accountMinimalFunds.password,
-						options: randomUtil.blockDataDapp,
-					}
-				);
+				transaction = lisk.transaction.createDapp({
+					passphrase: accountMinimalFunds.password,
+					options: randomUtil.blockDataDapp,
+				});
 
 				return sendTransactionPromise(transaction);
 			})
@@ -408,13 +393,11 @@
 
 	describe('check frozen type', () => {
 		it('transaction should be rejected', () => {
-			transaction = lisk.transaction.transferIntoDapp(
-				{
-					passphrase: accountFixtures.genesis.password,
-					amount: 10 * normalizer,
-					dappId: randomUtil.guestbookDapp.id,
-				}
-			);
+			transaction = lisk.transaction.transferIntoDapp({
+				passphrase: accountFixtures.genesis.password,
+				amount: 10 * normalizer,
+				dappId: randomUtil.guestbookDapp.id,
+			});
 
 			return sendTransactionPromise(
 				transaction,
