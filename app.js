'use strict';
/**
 * A node-style callback as used by {@link logic} and {@link modules}.
 * @see {@link https://nodejs.org/api/errors.html#errors_node_js_style_callbacks}
 * @callback nodeStyleCallback
 * @param {?Error} error - Error, if any, otherwise `null`.
 * @param {Data} data - Data, if there hasn't been an error.
 */
/**
 * A triggered by setImmediate callback as used by {@link logic}, {@link modules} and {@link helpers}.
 * Parameters formats: (cb, error, data), (cb, error), (cb).
 * @see {@link https://nodejs.org/api/timers.html#timers_setimmediate_callback_args}
 * @callback setImmediateCallback
 * @param {function} cb - Callback function.
 * @param {?Error} [error] - Error, if any, otherwise `null`.
 * @param {Data} [data] - Data, if there hasn't been an error and the function should return data.
 */

/**
 * Main entry point.
 * Loads the lisk modules, the lisk api and run the express server as Domain master.
 * CLI options available.
 * @module app
 */

var async = require('async');
var checkIpInList = require('./helpers/checkIpInList.js');
var extend = require('extend');
var fs = require('fs');

var genesisblock = require('./genesisBlock.json');
var git = require('./helpers/git.js');
var https = require('https');
var Logger = require('./logger.js');
var packageJson = require('./package.json');
var path = require('path');
var program = require('commander');
var httpApi = require('./helpers/httpApi.js');
var Sequence = require('./helpers/sequence.js');
var util = require('util');
var z_schema = require('./helpers/z_schema.js');

process.stdin.resume();

var versionBuild = fs.readFileSync(path.join(__dirname, 'build'), 'utf8');

/**
 * @property {string} - Hash of last git commit.
 */
var lastCommit = '';

if (typeof gc !== 'undefined') {
	setInterval(function () {
		gc();
	}, 60000);
}

program
	.version(packageJson.version)
	.option('-c, --config <path>', 'config file path')
	.option('-p, --port <port>', 'listening port number')
	.option('-a, --address <ip>', 'listening host name or ip')
	.option('-x, --peers [peers...]', 'peers list')
	.option('-l, --log <level>', 'log level')
	.option('-s, --snapshot <round>', 'verify snapshot')
	.parse(process.argv);

/**
 * @property {object} - The default list of configuration options. Can be updated by CLI.
 * @default 'config.json'
 */
var appConfig = require('./helpers/config.js')(program.config);

if (program.port) {
	appConfig.port = program.port;
}

if (program.address) {
	appConfig.address = program.address;
}

if (program.peers) {
	if (typeof program.peers === 'string') {
		appConfig.peers.list = program.peers.split(',').map(function (peer) {
			peer = peer.split(':');
			return {
				ip: peer.shift(),
				port: peer.shift() || appConfig.port
			};
		});
	} else {
		appConfig.peers.list = [];
	}
}

if (program.log) {
	appConfig.consoleLogLevel = program.log;
}

if (program.snapshot) {
	appConfig.loading.snapshot = Math.abs(
		Math.floor(program.snapshot)
	);
}

if (process.env.NODE_ENV === 'test') {
	appConfig.coverage = true;
}

// Define top endpoint availability
process.env.TOP = appConfig.topAccounts;

/**
 * The config object to handle lisk modules and lisk api.
 * It loads `modules` and `api` folders content.
 * Also contains db configuration from config.json.
 * @property {object} db - Config values for database.
 * @property {object} modules - `modules` folder content.
 * @property {object} api - `api/http` folder content.
 */
var config = {
	db: appConfig.db,
	modules: {
		server: './modules/server.js',
		accounts: './modules/accounts.js',
		transactions: './modules/transactions.js',
		blocks: './modules/blocks.js',
		signatures: './modules/signatures.js',
		transport: './modules/transport.js',
		loader: './modules/loader.js',
		system: './modules/system.js',
		peers: './modules/peers.js',
		delegates: './modules/delegates.js',
		rounds: './modules/rounds.js',
		multisignatures: './modules/multisignatures.js',
		dapps: './modules/dapps.js',
		crypto: './modules/crypto.js',
		sql: './modules/sql.js'
	},
	api: {
		accounts: { http: './api/http/accounts.js' },
		blocks: { http: './api/http/blocks.js' },
		dapps: { http: './api/http/dapps.js' },
		delegates: { http: './api/http/delegates.js' },
		loader: { http: './api/http/loader.js' },
		multisignatures: { http: './api/http/multisignatures.js' },
		peers: { http: './api/http/peers.js' },
		server: { http: './api/http/server.js' },
		signatures: { http: './api/http/signatures.js' },
		transactions: { http: './api/http/transactions.js' },
		transport: { http: './api/http/transport.js' }
	}
};

/**
 * Logger holder so we can log with custom functionality.
 * The Object is initialized here and pass to others as parameter.
 * @property {object} - Logger instance.
 */
var logger = new Logger({ echo: appConfig.consoleLogLevel, errorLevel: appConfig.fileLogLevel, 
	filename: appConfig.logFileName });

// Trying to get last git commit
try {
	lastCommit = git.getLastCommit();
} catch (err) {
	logger.debug('Cannot get last git commit', err.message);
}

/**
 * Creates the express server and loads all the Modules and logic.
 * @property {object} - Domain instance.
 */
var d = require('domain').create();

d.on('error', function (err) {
	logger.fatal('Domain master', { message: err.message, stack: err.stack });
	process.exitCode = 0;
});

// runs domain
d.run(function () {
	var modules = [];
	async.auto({
		/**
		 * Loads `payloadHash` and generate dapp password if it is empty and required.
		 * Then updates config.json with new random  password.
		 * @method config
		 * @param {nodeStyleCallback} cb - Callback function with the mutated `appConfig`.
		 * @throws {Error} If failed to assign nethash from genesis block.
		 */
		config: function (cb) {
			try {
				appConfig.nethash = new Buffer(genesisblock.payloadHash, 'hex').toString('hex');
			} catch (e) {
				logger.error('Failed to assign nethash from genesis block');
				throw Error(e);
			}

			if (appConfig.dapp.masterrequired && !appConfig.dapp.masterpassword) {
				var randomstring = require('randomstring');

				appConfig.dapp.masterpassword = randomstring.generate({
					length: 12,
					readable: true,
					charset: 'alphanumeric'
				});

				if (appConfig.loading.snapshot != null) {
					delete appConfig.loading.snapshot;
				}

				fs.writeFileSync('./config.json', JSON.stringify(appConfig, null, 4));

				cb(null, appConfig);
			} else {
				cb(null, appConfig);
			}
		},

		logger: function (cb) {
			cb(null, logger);
		},

		build: function (cb) {
			cb(null, versionBuild);
		},

		/**
		 * Returns hash of last git commit.
		 * @method lastCommit
		 * @param {nodeStyleCallback} cb - Callback function with Hash of last git commit.
		 */
		lastCommit: function (cb) {
			cb(null, lastCommit);
		},

		genesisblock: function (cb) {
			cb(null, {
				block: genesisblock
			});
		},

		public: function (cb) {
			cb(null, path.join(__dirname, 'public'));
		},

		schema: function (cb) {
			cb(null, new z_schema());
		},

		/**
		 * Once config is completed, creates app, http & https servers & sockets with express.
		 * @method network
		 * @param {object} scope - The results from current execution,
		 * at leats will contain the required elements.
		 * @param {nodeStyleCallback} cb - Callback function with created Object: 
		 * `{express, app, server, io, https, https_io}`.
		 */
		network: ['config', function (scope, cb) {
			var express = require('express');
			var compression = require('compression');
			var cors = require('cors');
			var app = express();

			if (appConfig.coverage) {
				var im = require('istanbul-middleware');
				logger.debug('Hook loader for coverage - do not use in production environment!');
				im.hookLoader(__dirname);
				app.use('/coverage', im.createHandler());
			}

			require('./helpers/request-limiter')(app, appConfig);

			app.use(compression({ level: 9 }));
			app.use(cors());
			app.options('*', cors());

			var server = require('http').createServer(app);
			var io = require('socket.io')(server);

			var privateKey, certificate, https, https_io;

			if (scope.config.ssl.enabled) {
				privateKey = fs.readFileSync(scope.config.ssl.options.key);
				certificate = fs.readFileSync(scope.config.ssl.options.cert);

				https = require('https').createServer({
					key: privateKey,
					cert: certificate,
					ciphers: 'ECDHE-RSA-AES128-GCM-SHA256:ECDHE-ECDSA-AES128-GCM-SHA256:ECDHE-RSA-AES256-GCM-SHA384:ECDHE-ECDSA-AES256-GCM-SHA384:DHE-RSA-AES128-GCM-SHA256:' + 'ECDHE-RSA-AES128-SHA256:DHE-RSA-AES128-SHA256:ECDHE-RSA-AES256-SHA384:DHE-RSA-AES256-SHA384:ECDHE-RSA-AES256-SHA256:DHE-RSA-AES256-SHA256:HIGH:' + '!aNULL:!eNULL:!EXPORT:!DES:!RC4:!MD5:!PSK:!SRP:!CAMELLIA'
				}, app);

				https_io = require('socket.io')(https);
			}

			cb(null, {
				express: express,
				app: app,
				server: server,
				io: io,
				https: https,
				https_io: https_io
			});
		}],

		dbSequence: ['logger', function (scope, cb) {
			var sequence = new Sequence({
				onWarning: function (current, limit) {
					scope.logger.warn('DB queue', current);
				}
			});
			cb(null, sequence);
		}],

		sequence: ['logger', function (scope, cb) {
			var sequence = new Sequence({
				onWarning: function (current, limit) {
					scope.logger.warn('Main queue', current);
				}
			});
			cb(null, sequence);
		}],

		balancesSequence: ['logger', function (scope, cb) {
			var sequence = new Sequence({
				onWarning: function (current, limit) {
					scope.logger.warn('Balance queue', current);
				}
			});
			cb(null, sequence);
		}],

		/**
		 * Once config, public, genesisblock, logger, build and network are completed,
		 * adds configuration to `network.app`.
		 * @method connect
		 * @param {object} scope - The results from current execution, 
		 * at leats will contain the required elements.
		 * @param {function} cb - Callback function.
		 */
		connect: ['config', 'public', 'genesisblock', 'logger', 'build', 'network', function (scope, cb) {
			var path = require('path');
			var bodyParser = require('body-parser');
			var methodOverride = require('method-override');
			var queryParser = require('express-query-int');
			var randomString = require('randomstring');

			scope.nonce = randomString.generate(16);
			scope.network.app.engine('html', require('ejs').renderFile);
			scope.network.app.use(require('express-domain-middleware'));
			scope.network.app.set('view engine', 'ejs');
			scope.network.app.set('views', path.join(__dirname, 'public'));
			scope.network.app.use(scope.network.express.static(path.join(__dirname, 'public')));
			scope.network.app.use(bodyParser.raw({limit: '2mb'}));
			scope.network.app.use(bodyParser.urlencoded({extended: true, limit: '2mb', parameterLimit: 5000}));
			scope.network.app.use(bodyParser.json({limit: '2mb'}));
			scope.network.app.use(methodOverride());

			var ignore = ['id', 'name', 'lastBlockId', 'blockId', 'transactionId', 'address', 'recipientId', 'senderId', 'previousBlock'];

			scope.network.app.use(queryParser({
				parser: function (value, radix, name) {
					if (ignore.indexOf(name) >= 0) {
						return value;
					}

					// Ignore conditional fields for transactions list
					if (/^.+?:(blockId|recipientId|senderId)$/.test(name)) {
						return value;
					}

					/*eslint-disable eqeqeq */
					if (isNaN(value) || parseInt(value) != value || isNaN(parseInt(value, radix))) {
						return value;
					}
					/*eslint-enable eqeqeq */
					return parseInt(value);
				}
			}));

			scope.network.app.use(require('./helpers/z_schema-express.js')(scope.schema));

			scope.network.app.use(httpApi.middleware.logClientConnections.bind(null, scope.logger));

			/* Instruct browser to deny display of <frame>, <iframe> regardless of origin.
			 *
			 * RFC -> https://tools.ietf.org/html/rfc7034
			 */
			scope.network.app.use(httpApi.middleware.attachResponseHeader.bind(null, 'X-Frame-Options', 'DENY'));
			/* Set Content-Security-Policy headers.
			 *
			 * frame-ancestors - Defines valid sources for <frame>, <iframe>, <object>, <embed> or <applet>.
			 *
			 * W3C Candidate Recommendation -> https://www.w3.org/TR/CSP/
			 */
			scope.network.app.use(httpApi.middleware.attachResponseHeader.bind(null, 'Content-Security-Policy', 'frame-ancestors \'none\''));

			scope.network.app.use(httpApi.middleware.applyAPIAccessRules.bind(null, scope.config));

			cb();
		}],

		ed: function (cb) {
			cb(null, require('./helpers/ed.js'));
		},

		bus: ['ed', function (scope, cb) {
			var changeCase = require('change-case');
			var bus = function () {
				this.message = function () {
					var args = [];
					Array.prototype.push.apply(args, arguments);
					var topic = args.shift();
					// executes the each module onBind function
					modules.forEach(function (module) {
						var eventName = 'on' + changeCase.pascalCase(topic);
						if (typeof(module[eventName]) === 'function') {
							module[eventName].apply(module[eventName], args);
						}
					});
				};
			};
			cb(null, new bus());
		}],

		db: function (cb) {
			var db = require('./helpers/database.js');
			db.connect(config.db, logger, cb);
		},

		/**
		 * Once db, bus, schema and genesisblock are completed,
		 * loads transaction, block, account and peers from logic folder.
		 * @method logic
		 * @param {object} scope - The results from current execution, 
		 * at leats will contain the required elements.
		 * @param {function} cb - Callback function.
		 */	
		logic: ['db', 'bus', 'schema', 'genesisblock', function (scope, cb) {
			var Transaction = require('./logic/transaction.js');
			var Block = require('./logic/block.js');
			var Account = require('./logic/account.js');
			var Peers = require('./logic/peers.js');

			async.auto({
				bus: function (cb) {
					cb(null, scope.bus);
				},
				db: function (cb) {
					cb(null, scope.db);
				},
				ed: function (cb) {
					cb(null, scope.ed);
				},
				logger: function (cb) {
					cb(null, logger);
				},
				schema: function (cb) {
					cb(null, scope.schema);
				},
				genesisblock: function (cb) {
					cb(null, {
						block: genesisblock
					});
				},
				account: ['db', 'bus', 'ed', 'schema', 'genesisblock', function (scope, cb) {
					new Account(scope, cb);
				}],
				transaction: ['db', 'bus', 'ed', 'schema', 'genesisblock', 'account', function (scope, cb) {
					new Transaction(scope, cb);
				}],
				block: ['db', 'bus', 'ed', 'schema', 'genesisblock', 'account', 'transaction', function (scope, cb) {
					new Block(scope, cb);
				}],
				peers: function (cb) {
					new Peers(scope, cb);
				}
			}, cb);
		}],

		/**
		 * Once network, connect, config, logger, bus, sequence,
		 * dbSequence, balancesSequence, db and logic are completed,
		 * loads modules from `modules` folder using `config.modules`.
		 * @method modules
		 * @param {object} scope - The results from current execution,
		 * at leats will contain the required elements.
		 * @param {nodeStyleCallback} cb - Callback function with resulted load.
		 */
		modules: ['network', 'connect', 'config', 'logger', 'bus', 'sequence', 'dbSequence', 'balancesSequence', 'db', 'logic', function (scope, cb) {
			var tasks = {};

			Object.keys(config.modules).forEach(function (name) {
				tasks[name] = function (cb) {
					var d = require('domain').create();

					d.on('error', function (err) {
						scope.logger.fatal('Domain ' + name, {message: err.message, stack: err.stack});
					});

					d.run(function () {
						logger.debug('Loading module', name);
						var Klass = require(config.modules[name]);
						var obj = new Klass(cb, scope);
						modules.push(obj);
					});
				};
			});

			async.parallel(tasks, function (err, results) {
				cb(err, results);
			});
		}],

		/**
		 * Loads api from `api` folder using `config.api`, once modules, logger and
		 * network are completed.
		 * @method api
		 * @param {object} scope - The results from current execution, 
		 * at leats will contain the required elements.
		 * @param {function} cb - Callback function.
		 */	
		api: ['modules', 'logger', 'network', function (scope, cb) {
			Object.keys(config.api).forEach(function (moduleName) {
				Object.keys(config.api[moduleName]).forEach(function (protocol) {
					var apiEndpointPath = config.api[moduleName][protocol];
					try {
						var ApiEndpoint = require(apiEndpointPath);
						new ApiEndpoint(scope.modules[moduleName], scope.network.app, scope.logger);
					} catch (e) {
						scope.logger.error('Unable to load API endpoint for ' + moduleName + ' of ' + protocol, e);
					}
				});
			});

			scope.network.app.use(httpApi.middleware.errorLogger.bind(null, scope.logger));
			cb();
		}],

		ready: ['modules', 'bus', 'logic', function (scope, cb) {
			scope.bus.message('bind', scope.modules);
			scope.logic.transaction.bindModules(scope.modules);
			scope.logic.peers.bind(scope);
			cb();
		}],

		/**
		 * Once 'ready' is completed, binds and listens for connections on the
		 * specified host and port for `scope.network.server`.
		 * @method listen
		 * @param {object} scope - The results from current execution, 
		 * at leats will contain the required elements.
		 * @param {nodeStyleCallback} cb - Callback function with `scope.network`.
		 */
		listen: ['ready', function (scope, cb) {
			scope.network.server.listen(scope.config.port, scope.config.address, function (err) {
				scope.logger.info('Lisk started: ' + scope.config.address + ':' + scope.config.port);

				if (!err) {
					if (scope.config.ssl.enabled) {
						scope.network.https.listen(scope.config.ssl.options.port, scope.config.ssl.options.address, function (err) {
							scope.logger.info('Lisk https started: ' + scope.config.ssl.options.address + ':' + scope.config.ssl.options.port);

							cb(err, scope.network);
						});
					} else {
						cb(null, scope.network);
					}
				} else {
					cb(err, scope.network);
				}
			});
		}]
	}, function (err, scope) {
		if (err) {
			logger.fatal(err);
		} else {
			/**
			 * Handles app instance (acts as global variable, passed as parameter).
			 * @global
			 * @typedef {Object} scope
			 * @property {Object} api - Undefined.
			 * @property {undefined} balancesSequence - Sequence function, sequence Array.
			 * @property {string} build - Empty.
			 * @property {Object} bus - Message function, bus constructor.
			 * @property {Object} config - Configuration.
			 * @property {undefined} connect - Undefined.
			 * @property {Object} db - Database constructor, database functions.
			 * @property {function} dbSequence - Database function.
			 * @property {Object} ed - Crypto functions from lisk node-sodium.
			 * @property {Object} genesisblock - Block information.
			 * @property {string} lastCommit - Hash transaction.
			 * @property {Object} listen - Network information.
			 * @property {Object} logger - Log functions.
			 * @property {Object} logic - several logic functions and objects.
			 * @property {Object} modules - Several modules functions.
			 * @property {Object} network - Several network functions.
			 * @property {string} nonce
			 * @property {string} public - Path to lisk public folder.
			 * @property {undefined} ready
			 * @property {Object} schema - ZSchema with objects.
			 * @property {Object} sequence - Sequence function, sequence Array.
			 * @todo logic repeats: bus, ed, genesisblock, logger, schema.
			 * @todo description for nonce and ready
			 */
			scope.logger.info('Modules ready and launched');
			/**
			 * Event reporting a cleanup.
			 * @event cleanup
			 */
			/**
			 * Receives a 'cleanup' signal and cleans all modules.
			 * @listens cleanup
			 */
			process.once('cleanup', function () {
				scope.logger.info('Cleaning up...');
				async.eachSeries(modules, function (module, cb) {
					if (typeof(module.cleanup) === 'function') {
						module.cleanup(cb);
					} else {
						setImmediate(cb);
					}
				}, function (err) {
					if (err) {
						scope.logger.error(err);
					} else {
						scope.logger.info('Cleaned up successfully');
					}
<<<<<<< HEAD
					process.exitCode = 1;
=======
					/**
					 * process.exit(1) exits with a 'failure' code (node.js method)
					 * @see {@link https://nodejs.org/api/process.html#process_process_exit_code}
					 */
					process.exit(1);
>>>>>>> f64aaeaf
				});
			});

			/**
			 * Event reporting a SIGTERM.
			 * @event SIGTERM
			 */
			/**
			 * Receives a 'SIGTERM' signal and emits a cleanup.
			 * @listens SIGTERM
			 */
			process.once('SIGTERM', function () {
				/**
				 * emits cleanup once 'SIGTERM'.
				 * @emits cleanup
				 */
				process.emit('cleanup');
			});

			/**
			 * Event reporting an exit.
			 * @event exit
			 */
			/**
			 * Receives an 'exit' signal and emits a cleanup.
			 * @listens exit
			 */
			process.once('exit', function () {
				/**
				 * emits cleanup once 'exit'.
				 * @emits cleanup
				 */
				process.emit('cleanup');
			});

			/**
			 * Event reporting a SIGINT.
			 * @event SIGINT
			 */
			/**
			 * Receives a 'SIGINT' signal and emits a cleanup.
			 * @listens SIGINT
			 */
			process.once('SIGINT', function () {
				/**
				 * emits cleanup once 'SIGINT'.
				 * @emits cleanup
				 */
				process.emit('cleanup');
			});
		}
	});
});

/**
 * Event reporting an uncaughtException.
 * @event uncaughtException
 */
/**
 * Receives a 'uncaughtException' signal and emits a cleanup.
 * @listens uncaughtException
 */
process.on('uncaughtException', function (err) {
	// Handle error safely
	logger.fatal('System error', { message: err.message, stack: err.stack });
	/**
	 * emits cleanup once 'uncaughtException'.
	 * @emits cleanup
	 */
	process.emit('cleanup');
});<|MERGE_RESOLUTION|>--- conflicted
+++ resolved
@@ -627,15 +627,11 @@
 					} else {
 						scope.logger.info('Cleaned up successfully');
 					}
-<<<<<<< HEAD
-					process.exitCode = 1;
-=======
 					/**
-					 * process.exit(1) exits with a 'failure' code (node.js method)
+					 * Exits process gracefully with code 1
 					 * @see {@link https://nodejs.org/api/process.html#process_process_exit_code}
 					 */
-					process.exit(1);
->>>>>>> f64aaeaf
+					process.exitCode = 1;
 				});
 			});
 
