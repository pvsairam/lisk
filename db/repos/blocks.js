/*
 * Copyright © 2018 Lisk Foundation
 *
 * See the LICENSE file at the top-level directory of this distribution
 * for licensing information.
 *
 * Unless otherwise agreed in a custom licensing agreement with the Lisk Foundation,
 * no part of this software, including this file, may be copied, modified,
 * propagated, or distributed except according to the terms contained in the
 * LICENSE file.
 *
 * Removal or modification of this copyright notice is prohibited.
 */
'use strict';

const sql = require('../sql').blocks;

const cs = {}; // Reusable ColumnSet objects

/**
 * Blocks database interaction module
 * @memberof module:blocks
 * @class
 * @param {Database} db - Instance of database object from pg-promise
 * @param {Object} pgp - pg-promise instance to utilize helpers
 * @constructor
 * @return {BlocksRepository}
 */
class BlocksRepository {
	constructor(db, pgp) {
		this.db = db;
		this.pgp = pgp;

		this.dbTable = 'blocks';

		this.sortFields = [
			'id',
			'timestamp',
			'height',
			'previousBlock',
			'totalAmount',
			'totalFee',
			'reward',
			'numberOfTransactions',
			'generatorPublicKey'
		];

		this.dbFields = [
			'id',
			'version',
			'timestamp',
			'height',
			'previousBlock',
			'numberOfTransactions',
			'totalAmount',
			'totalFee',
			'reward',
			'payloadLength',
			'payloadHash',
			'generatorPublicKey',
			'blockSignature'
		];

		if (!cs.insert) {
			cs.insert = new pgp.helpers.ColumnSet(this.dbFields, { table: this.dbTable });
		}
	}

	// TODO: Merge BlocksRepository#getGenesisBlock with BlocksRepository#getGenesisBlockId
	/**
	 * Get the genesis block
	 * @return {Promise}
	 */
	getGenesisBlock() {
		return this.db.any(sql.getGenesisBlock);
	}

	/**
	 * Get genesis block by id
	 * @param {string} id
	 * @return {Promise}
	 */
	getGenesisBlockId(id) {
		// TODO: Must use a result-specific method, not .query
		return this.db.query(sql.getGenesisBlockId, [id]);
	}

	/**
	 * Delete a block from database
	 * @param {string} id
	 * @return {Promise}
	 */
	deleteBlock(id) {
		return this.db.none(sql.deleteBlock, [id]);
	}

	/**
	 * Aggregate rewards for a block
	 * @param {Object} params
	 * @param {string} params.generatorPublicKey
	 * @param {int} params.start - Start time of aggregation period
	 * @param {int} params.end - End time for aggregation period
	 * @return {Promise}
	 */
	aggregateBlocksReward(params) {
		// TODO: Must use a result-specific method, not .query
		return this.db.query(sql.aggregateBlocksReward, [params.generatorPublicKey, params.start, params.end]);
	}

	/**
	 * Counts all blocks
	 * @return {Promise<number>}
	 */
<<<<<<< HEAD
	count () {
		return this.db.one(sql.count, [], a => +a.count);
=======
	count() {
		// TODO: Must use inline result conversion
		return this.db.one(sql.count);
>>>>>>> 05875943
	}

	/**
	 * Search blocks in database
	 * @param {Object} params
	 * @param {array} params.where
	 * @param {string} params.sortField
	 * @param {string} params.sortMethod
	 * @param {int} params.limit
	 * @param {int} params.offset
	 * @return {Promise}
	 */
	list(params) {
		// TODO: Must use a result-specific method, not .query
		return this.db.query(Queries.list(params), params);
	}

	/**
	 * Get sequence of blocks ids for delegates
	 * @param {Object} params
	 * @param {int} params.delegates - Number of delegates
	 * @param {int} params.height
	 * @param {int} params.limit
	 * @return {Promise}
	 */
	getIdSequence(params) {
		// TODO: Must use a result-specific method, not .query
		return this.db.query(sql.getIdSequence, params);
	}

	/**
	 * Get common block among peers
	 * @param {Object} params
	 * @param {string} params.id
	 * @param {string} params.previousBlock
	 * @param {int} params.height
	 * @return {Promise}
	 */
	getCommonBlock(params) {
		// TODO: Must use a result-specific method, not .query
		params.comparePreviousBlock = params.previousBlock ? this.pgp.as.format('AND "previousBlock" = ${previousBlock}', params) : '';
		return this.db.query(sql.getCommonBlock, params);
	}

	// TODO: Merge BlocksRepository#getHeightByLastId with BlocksRepository#list
	/**
	 * Get height of the block with id
	 * @param {string} lastId - Id of the block to search
	 * @return {Promise}
	 */
	getHeightByLastId(lastId) {
		// TODO: Must use a result-specific method, not .query
		return this.db.query(sql.getHeightByLastId, [lastId]);
	}

	/**
	 * Load block including transactions
	 * @param {Object} params
	 * @param {string} params.id
	 * @param {string} params.lastId
	 * @param {int} params.height
	 * @param {int} params.limit
	 * @return {Promise}
	 */
	loadBlocksData(params) {
		// TODO: Must use a result-specific method, not .query
		return this.db.query(Queries.loadBlocksData(params), params);
	}

	/**
	 * Load blocks including transactions with an offset and limit
	 * @param {int} offset
	 * @param {int} limit
	 * @return {Promise}
	 */
	loadBlocksOffset(offset, limit) {
		// TODO: Must use a result-specific method, not .query
		return this.db.query(sql.loadBlocksOffset, [offset, limit]);
	}

	/**
	 * Load the last block including transactions
	 * @return {Promise}
	 */
	loadLastBlock() {
		// TODO: Must use a result-specific method, not .query
		return this.db.query(sql.loadLastBlock);
	}

	/**
	 * Load last N block ids from the database
	 * @param {limit} - Number of blocks to load
	 */
	loadLastNBlockIds(limit) {
		return this.db.query(sql.loadLastNBlockIds, [limit]);
	}

	/**
	 * Check if a block exits with a particular ID
	 * @param {string} id
	 * @return {Promise}
	 * @throws {QueryResultError} - Multiple rows were not expected - in the case of multiple blocks found with same id
	 */
	blockExists(id) {
		return this.db.oneOrNone(sql.blockExists, [id]);
	}

	/**
	 * Delete all blocks after a particular height
	 * @param {string} id
	 * @return {Promise}
	 */
	deleteAfterBlock(id) {
		return this.db.none(sql.deleteAfterBlock, [id]);
	}

	/**
	 * Get multiple blocks to be transported to peers
	 * @param {string} ids - Comma separated string of ids
	 * @return {Promise}
	 */
	getBlocksForTransport(ids) {
		// TODO: Must use a result-specific method, not .query
		return this.db.query(sql.getBlocksForTransport, [ids]);
	}

	/**
	 * Insert a block to database
	 * @param {Object} block - Attributes to be inserted, can be any of [BlocksRepo's dbFields property]{@link BlocksRepo#dbFields}
	 * @return {Promise}
	 */
	save(block) {
		var saveBlock;
		try {
			saveBlock = Object.assign({}, block);
			saveBlock.payloadHash = Buffer.from(block.payloadHash, 'hex');
			saveBlock.generatorPublicKey = Buffer.from(block.generatorPublicKey, 'hex');
			saveBlock.blockSignature = Buffer.from(block.blockSignature, 'hex');
			saveBlock.reward = block.reward || 0;
		} catch (e) {
			throw e;
		}

		return this.db.none(this.pgp.helpers.insert(saveBlock, cs.insert));
	}
}

// TODO: All these queries need to be thrown away, and use proper implementation inside corresponding methods.

const Queries = {

	list: function (params) {
		return [
			'SELECT * FROM blocks_list',
			((params.where && params.where.length) ? `WHERE ${params.where.join(' AND ')}` : ''),
			(params.sortField ? `ORDER BY ${[params.sortField, params.sortMethod].join(' ')}` : ''),
			'LIMIT ${limit} OFFSET ${offset}'
		].filter(Boolean).join(' ');
	},

	loadBlocksData: function (params) {
		var limitPart;

		if (!params.id && !params.lastId) {
			limitPart = 'WHERE "b_height" < ${limit}';
		}

		return [
			'SELECT * FROM full_blocks_list',
			limitPart,
			(params.id || params.lastId ? 'WHERE' : ''),
			(params.id ? '"b_id" = ${id}' : ''),
			(params.id && params.lastId ? ' AND ' : ''),
			(params.lastId ? '"b_height" > ${height} AND "b_height" < ${limit}' : ''),
			'ORDER BY "b_height", "t_rowId"'
		].filter(Boolean).join(' ');
	}
};

module.exports = BlocksRepository;<|MERGE_RESOLUTION|>--- conflicted
+++ resolved
@@ -111,14 +111,8 @@
 	 * Counts all blocks
 	 * @return {Promise<number>}
 	 */
-<<<<<<< HEAD
 	count () {
 		return this.db.one(sql.count, [], a => +a.count);
-=======
-	count() {
-		// TODO: Must use inline result conversion
-		return this.db.one(sql.count);
->>>>>>> 05875943
 	}
 
 	/**
