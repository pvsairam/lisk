'use strict';

var async = require('async');
var constants = require('../../helpers/constants.js');
var schema = require('../../schema/blocks.js');
var slots = require('../../helpers/slots.js');
var sql = require('../../sql/blocks.js');

var modules, library, self, __private = {};

/**
 * Initializes library.
 * @memberof module:blocks
 * @class
 * @classdesc Main Process logic.
 * Allows process blocks.
 * @param {Object} logger
 * @param {Block} block
 * @param {Peers} peers
 * @param {Transaction} transaction
 * @param {ZSchema} schema
 * @param {Database} db
 * @param {Sequence} dbSequence
 * @param {Sequence} sequence
 * @param {Object} genesisblock
 */
function Process (logger, block, peers, transaction, schema, db, dbSequence, sequence, genesisblock) {
	library = {
		logger: logger,
		schema: schema,
		db: db,
		dbSequence: dbSequence,
		sequence: sequence,
		genesisblock: genesisblock,
		logic: {
			block: block,
			peers: peers,
			transaction: transaction,
		},
	};
	self = this;

	library.logger.trace('Blocks->Process: Submodule initialized.');
	return self;
}

/**
 * Performs chain comparison with remote peer
 * WARNING: Can trigger chain recovery
 *
 * @async
 * @public
 * @method getCommonBlock
 * @param  {Peer}     peer Peer to perform chain comparison with
 * @param  {number}   height Block height
 * @param  {Function} cb Callback function
 * @return {Function} cb Callback function from params (through setImmediate)
 * @return {Object}   cb.err Error if occurred
 * @return {Object}   cb.res Result object
 */
Process.prototype.getCommonBlock = function (peer, height, cb) {
	var comparisionFailed = false;

	async.waterfall([
		function (waterCb) {
			// Get IDs sequence (comma separated list)
			modules.blocks.utils.getIdSequence(height, function (err, res) {
				return setImmediate(waterCb, err, res);
			});
		},
		function (res, waterCb) {
			var ids = res.ids;

			// Perform request to supplied remote peer
			modules.transport.getFromPeer(peer, {
				api: '/blocks/common?ids=' + ids,
				method: 'GET'
			}, function (err, res) {
				if (err || res.body.error) {
					return setImmediate(waterCb, err || res.body.error.toString());
				} else if (!res.body.common) {
					// FIXME: Need better checking here, is base on 'common' property enough?
					comparisionFailed = true;
					return setImmediate(waterCb, ['Chain comparison failed with peer:', peer.string, 'using ids:', ids].join(' '));
				} else {
					return setImmediate(waterCb, null, res);
				}
			});
		},
		function (res, waterCb) {
			// Validate remote peer response via schema
			library.schema.validate(res.body.common, schema.getCommonBlock, function (err) {
				if (err) {
					return setImmediate(waterCb, err[0].message);
				} else {
					return setImmediate(waterCb, null, res);
				}
			});
		},
		function (res, waterCb) {
			// Check that block with ID, previousBlock and height exists in database
			library.db.query(sql.getCommonBlock(res.body.common.previousBlock), {
				id: res.body.common.id,
				previousBlock: res.body.common.previousBlock,
				height: res.body.common.height
			}).then(function (rows) {
				if (!rows.length || !rows[0].count) {
					// Block doesn't exists - comparison failed
					comparisionFailed = true;
					return setImmediate(waterCb, ['Chain comparison failed with peer:', peer.string, 'using block:', JSON.stringify(res.body.common)].join(' '));
				} else {
					// Block exists - it's common between our node and remote peer
					return setImmediate(waterCb, null, res.body.common);
				}
			}).catch(function (err) {
				// SQL error occurred
				library.logger.error(err.stack);
				return setImmediate(waterCb, 'Blocks#getCommonBlock error');
			});
		}
	], function (err, res) {
		// If comparison failed and current consensus is low - perform chain recovery
		if (comparisionFailed && modules.transport.poorConsensus()) {
			return modules.blocks.chain.recoverChain(cb);
		} else {
			return setImmediate(cb, err, res);
		}
	});
};


/**
 * Loads full blocks from database, used when rebuilding blockchain, snapshotting
 * see: loader.loadBlockChain (private)
 * 
 * @async
 * @public
 * @method loadBlocksOffset
 * @param  {number}   limit Limit amount of blocks
 * @param  {number}   offset Offset to start at
 * @param  {boolean}  verify Indicator that block needs to be verified
 * @param  {Function} cb Callback function
 * @return {Function} cb Callback function from params (through setImmediate)
 * @return {Object}   cb.err Error if occurred
 * @return {Object}   cb.lastBlock Current last block
 */
Process.prototype.loadBlocksOffset = function (limit, offset, verify, cb) {
	// Calculate limit if offset is supplied
	var newLimit = limit + (offset || 0);
	var params = { limit: newLimit, offset: offset || 0 };

	library.logger.debug('Loading blocks offset', {limit: limit, offset: offset, verify: verify});
	// Execute in sequence via dbSequence
	library.dbSequence.add(function (cb) {
		// Loads full blocks from database
		// FIXME: Weird logic in that SQL query, also ordering used can be performance bottleneck - to rewrite
		library.db.query(sql.loadBlocksOffset, params).then(function (rows) {
			// Normalize blocks
			var blocks = modules.blocks.utils.readDbRows(rows);

			async.eachSeries(blocks, function (block, cb) {
				// Stop processing if node shutdown was requested
				if (modules.blocks.isCleaning.get()) {
					return setImmediate(cb);
				}

				library.logger.debug('Processing block', block.id);

				if (verify && block.id !== library.genesisblock.block.id) {
					async.series({
						normalizeBlock: function (seriesCb) {
							// normalizeBlock
							try {
								block = library.logic.block.objectNormalize(block);
							} catch (err) {
								return setImmediate(seriesCb, err);
							}

							return setImmediate(seriesCb);
						},
						verifyBlock: function (seriesCb) {
							// Sanity check of the block, if values are coherent.
							// No access to database
							modules.blocks.verify.verifyBlock(block, function (err) {
								if (err) {
									library.logger.error(['Block', block.id, 'verification failed'].join(' '), err);
									return setImmediate(seriesCb, err);
								}

								return setImmediate(seriesCb);
							});
						},
						validateBlockSlot: function (seriesCb) {
							// Check if block was generated by the right active delagate. Otherwise, fork 3.
							// DATABASE: Read only to mem_accounts to extract active delegate list
							modules.delegates.validateBlockSlot(block, function (err) {
								if (err) {
									// Fork: Delegate does not match calculated slot.
									modules.delegates.fork(block, 3);
									return setImmediate(seriesCb, err);
								} else {
									return setImmediate(seriesCb);
								}
							});
						}
					}, function (err) {
						if (err) {
							return setImmediate(cb, err);
						} else {
							// Apply block - broadcast: false, saveBlock: false
							// FIXME: Looks like we are missing some validations here, because applyBlock is different than processBlock used elesewhere
							// - that need to be checked and adjusted to be consistent
							modules.blocks.chain.applyBlock(block, false, cb, false);

							// Update last block
							modules.blocks.lastBlock.set(block);
						}
					});

				} else {
<<<<<<< HEAD
					// Apply block - saveBlock: false
					// FIXME: Looks like we are missing some validations here, because applyBlock is different than processBlock used elesewhere
					// - that need to be checked and adjusted to be consistent
					modules.blocks.chain.applyBlock(block, false, cb);
=======
					if (block.id === library.genesisblock.block.id) {
						modules.blocks.chain.applyGenesisBlock(block, cb);
					} else {
						// Apply block - broadcast: false, saveBlock: false
						// FIXME: Looks like we are missing some validations here, because applyBlock is different than processBlock used elesewhere
						// - that need to be checked and adjusted to be consistent
						modules.blocks.chain.applyBlock(block, false, cb, false);
					}
					// Update last block
					modules.blocks.lastBlock.set(block);
>>>>>>> 7ceeab52
				}

			}, function (err) {
				return setImmediate(cb, err, modules.blocks.lastBlock.get());
			});
		}).catch(function (err) {
			library.logger.error(err);
			return setImmediate(cb, ['Blocks#loadBlocksOffset error', err].join(': '));
		});
	}, cb);
};

/**
 * Ask remote peer for blocks and process them
 *
 * @async
 * @public
 * @method loadBlocksFromPeer
 * @param  {Peer}     peer Peer to perform chain comparison with
 * @param  {Function} cb Callback function
 * @return {Function} cb Callback function from params (through setImmediate)
 * @return {Object}   cb.err Error if occurred
 * @return {Object}   cb.lastValidBlock Normalized new last block
 */
Process.prototype.loadBlocksFromPeer = function (peer, cb) {
	// Set current last block as last valid block
	var lastValidBlock = modules.blocks.lastBlock.get();

	// Normalize peer
	peer = library.logic.peers.create(peer);
	library.logger.info('Loading blocks from: ' + peer.string);

	function getFromPeer (seriesCb) {
		// Ask remote peer for blocks
		modules.transport.getFromPeer(peer, {
			method: 'GET',
			api: '/blocks?lastBlockId=' + lastValidBlock.id
		}, function (err, res) {
			err = err || res.body.error;
			if (err) {
				return setImmediate(seriesCb, err);
			} else {
				return setImmediate(seriesCb, null, res.body.blocks);
			}
		});
	}

	// Validate remote peer response via schema
	function validateBlocks (blocks, seriesCb) {
		var report = library.schema.validate(blocks, schema.loadBlocksFromPeer);

		if (!report) {
			return setImmediate(seriesCb, 'Received invalid blocks data');
		} else {
			return setImmediate(seriesCb, null, blocks);
		}
	}

	// Process all received blocks
	function processBlocks (blocks, seriesCb) {
		// Skip if ther is no blocks
		if (blocks.length === 0) {
			return setImmediate(seriesCb);
		}
		// Iterate over received blocks, normalize block first...
		async.eachSeries(modules.blocks.utils.readDbRows(blocks), function (block, eachSeriesCb) {
			if (modules.blocks.isCleaning.get()) {
				// Cancel processing if node shutdown was requested
				return setImmediate(eachSeriesCb);
			} else {
				// ...then process block
				return processBlock(block, eachSeriesCb);
			}
		}, function (err) {
			return setImmediate(seriesCb, err);
		});
	}

	// Process single block
	function processBlock (block, seriesCb) {
		// Start block processing - broadcast: false, saveBlock: true
		modules.blocks.verify.processBlock(block, false, function (err) {
			if (!err) {
				// Update last valid block
				lastValidBlock = block;
				library.logger.info(['Block', block.id, 'loaded from:', peer.string].join(' '), 'height: ' + block.height);
			} else {
				var id = (block ? block.id : 'null');

				library.logger.debug('Block processing failed', {id: id, err: err.toString(), module: 'blocks', block: block});
			}
			return seriesCb(err);
		}, true);
	}

	async.waterfall([
		getFromPeer,
		validateBlocks,
		processBlocks
	], function (err) {
		if (err) {
			return setImmediate(cb, 'Error loading blocks: ' + (err.message || err), lastValidBlock);
		} else {
			return setImmediate(cb, null, lastValidBlock);
		}
	});
};

/**
 * Generate new block
 * see: loader.loadBlockChain (private)
 * 
 * @async
 * @public
 * @method generateBlock
 * @param  {Object}   keypair Pair of private and public keys, see: helpers.ed.makeKeypair
 * @param  {number}   timestamp Slot time, see: helpers.slots.getSlotTime
 * @param  {Function} cb Callback function
 * @return {Function} cb Callback function from params (through setImmediate)
 * @return {Object}   cb.err Error message if error occurred
 */
Process.prototype.generateBlock = function (keypair, timestamp, cb) {
	// Get transactions that will be included in block
	var transactions = modules.transactions.getUnconfirmedTransactionList(false, constants.maxTxsPerBlock);
	var ready = [];

	async.eachSeries(transactions, function (transaction, cb) {
		modules.accounts.getAccount({ publicKey: transaction.senderPublicKey }, function (err, sender) {
			if (err || !sender) {
				return setImmediate(cb, 'Sender not found');
			}

			// Check transaction depends on type
			if (library.logic.transaction.ready(transaction, sender)) {
				// Verify transaction
				library.logic.transaction.verify(transaction, sender, function (err) {
					ready.push(transaction);
					return setImmediate(cb);
				});
			} else {
				return setImmediate(cb);
			}
		});
	}, function () {
		var block;

		try {
			// Create a block
			block = library.logic.block.create({
				keypair: keypair,
				timestamp: timestamp,
				previousBlock: modules.blocks.lastBlock.get(),
				transactions: ready
			});
		} catch (e) {
			library.logger.error(e.stack);
			return setImmediate(cb, e);
		}

		// Start block processing - broadcast: true, saveBlock: true
		modules.blocks.verify.processBlock(block, true, cb, true);
	});
};

/**
 * EVENTS
 */

/**
 * Handle newly received block
 *
 * @public
 * @method  onReceiveBlock
 * @listens module:transport~event:receiveBlock
 * @param   {block}   block New block
 */
Process.prototype.onReceiveBlock = function (block) {
	var lastBlock;

	// Execute in sequence via sequence
	library.sequence.add(function (cb) {
		// When client is not loaded, is syncing or round is ticking
		// Do not receive new blocks as client is not ready
		if (!__private.loaded || modules.loader.syncing() || modules.rounds.ticking()) {
			library.logger.debug('Client not ready to receive block', block.id);
			return;
		}

		lastBlock = modules.blocks.lastBlock.get();

		// Initial check if new block looks fine
		if (block.previousBlock === lastBlock.id && lastBlock.height + 1 === block.height) {
			// Process received block
			return __private.receiveBlock(block, cb);
		} else if (block.previousBlock !== lastBlock.id && lastBlock.height + 1 === block.height) {
			// Fork: Consecutive height but different previous block id.
			modules.delegates.fork(block, 1);

			// We should keep the oldest one or if both have same age - keep one with lower id
			if (block.timestamp > lastBlock.timestamp || (block.timestamp === lastBlock.timestamp && block.id > lastBlock.id)) {
				library.logger.info('Last block stands');
				return setImmediate(cb);
			} else {
				// In other cases - we have wrong parent and should rewind.
				library.logger.info('Last block and parent loses');
				// Delete last 2 blocks
				async.series([
					modules.blocks.chain.deleteLastBlock,
					modules.blocks.chain.deleteLastBlock
				], cb);
			}
		} else if (block.previousBlock === lastBlock.previousBlock && block.height === lastBlock.height && block.id !== lastBlock.id) {
			// Fork: Same height and previous block id, but different block id.
			modules.delegates.fork(block, 5);

			// Check if delegate forged on more than one node.
			if (block.generatorPublicKey === lastBlock.generatorPublicKey) {
				library.logger.warn('Delegate forging on multiple nodes', block.generatorPublicKey);
			}

			// Two competiting blocks on same height, we should keep the oldest one or if both have same age - keep one with lower id
			if (block.timestamp > lastBlock.timestamp || (block.timestamp === lastBlock.timestamp && block.id > lastBlock.id)) {
				library.logger.info('Last block stands');
				return setImmediate(cb);
			} else {
				library.logger.info('Last block loses');
				async.series([
					function (seriesCb) {
						// Delete last block
						modules.blocks.chain.deleteLastBlock(seriesCb);
					},
					function (seriesCb) {
						// Process received block
						return __private.receiveBlock(block, seriesCb);
					}
				], cb);
			}
		} else {
			return setImmediate(cb);
		}
	});
};

/**
 * Receive block - logs info about received block, updates last receipt, fires processing
 *
 * @private
 * @async
 * @method receiveBlock
 * @param {Object}   block Full normalized block
 * @param {Function} cb Callback function
 */
__private.receiveBlock = function (block, cb) {
	library.logger.info([
		'Received new block id:', block.id,
		'height:', block.height,
		'round:',  modules.rounds.calc(block.height),
		'slot:', slots.getSlotNumber(block.timestamp),
		'reward:', block.reward
	].join(' '));

	// Update last receipt
	modules.blocks.lastReceipt.update();
	// Start block processing - broadcast: true, saveBlock: true
	modules.blocks.verify.processBlock(block, true, cb, true);
};

/**
 * Handle modules initialization
 * - accounts
 * - blocks
 * - delegates
 * - loader
 * - rounds
 * - transactions
 * - transport
 * @param {modules} scope Exposed modules
 */
Process.prototype.onBind = function (scope) {
	library.logger.trace('Blocks->Process: Shared modules bind.');
	modules = {
		accounts: scope.accounts,
		blocks: scope.blocks,
		delegates: scope.delegates,
		loader: scope.loader,
		rounds: scope.rounds,
		transactions: scope.transactions,
		transport: scope.transport,
	};

	// Set module as loaded
	__private.loaded = true;
};

module.exports = Process;<|MERGE_RESOLUTION|>--- conflicted
+++ resolved
@@ -218,12 +218,6 @@
 					});
 
 				} else {
-<<<<<<< HEAD
-					// Apply block - saveBlock: false
-					// FIXME: Looks like we are missing some validations here, because applyBlock is different than processBlock used elesewhere
-					// - that need to be checked and adjusted to be consistent
-					modules.blocks.chain.applyBlock(block, false, cb);
-=======
 					if (block.id === library.genesisblock.block.id) {
 						modules.blocks.chain.applyGenesisBlock(block, cb);
 					} else {
@@ -234,7 +228,6 @@
 					}
 					// Update last block
 					modules.blocks.lastBlock.set(block);
->>>>>>> 7ceeab52
 				}
 
 			}, function (err) {
