{
	"name": "lisk",
	"version": "0.9.8",
	"description": "Lisk blockchain application platform",
	"author":
		"Lisk Foundation <admin@lisk.io>, lightcurve GmbH <admin@lightcurve.io>",
	"license": "GPL-3.0",
	"private": true,
	"keywords": ["cryptocurrency", "blockchain", "lisk", "nodejs", "javascript"],
	"homepage": "https://github.com/LiskHQ/lisk#readme",
	"repository": {
		"type": "git",
		"url": "git+https://github.com/LiskHQ/lisk.git"
	},
	"bugs": {
		"url": "https://github.com/LiskHQ/lisk/issues"
	},
	"engines": {
		"node": "=6.12.3",
		"npm": "=3.10.10"
	},
	"main": "app.js",
	"scripts": {
		"start": "node app.js",
		"console": "node scripts/console.js",
		"lint": "./node_modules/.bin/eslint .",
		"lint:fix": "./node_modules/.bin/eslint --fix .",
		"format":
			"prettier --write \"./*.{js,json,md}\" \"{api,config,db,docs,helpers,logic,modules,schema,scripts,tasks,test}{,/**}/*.{js,json,md}\"",
		"cover:fetch": "./node_modules/.bin/grunt exec:fetchCoverage --verbose",
		"cover:report": "./node_modules/.bin/grunt coverageReport --verbose",
		"test": "./node_modules/.bin/grunt",
		"grunt": "./node_modules/.bin/grunt",
		"mocha": "./node_modules/.bin/mocha",
		"docs:build": "jsdoc -c docs/conf.json --verbose --pedantic",
		"docs:serve": "./node_modules/.bin/http-server docs/jsdoc/",
<<<<<<< HEAD
    "precommit": "lint-staged",
		"prepush": "npm run lint"
=======
		"precommit": "lint-staged && npm run lint",
		"prepush": "npm run lint",
		"snyk-protect": "snyk protect",
		"prepublish": "npm run snyk-protect"
>>>>>>> a55bdbaa
	},
	"dependencies": {
		"async": "=2.4.1",
		"bignumber.js": "=4.0.2",
		"bluebird": "=3.5.1",
		"body-parser": "=1.18.2",
		"bson": "=1.0.4",
		"bytebuffer": "=5.0.1",
		"change-case": "=3.0.1",
		"colors": "=1.1.2",
		"commander": "=2.9.0",
		"compression": "=1.7.1",
		"cors": "=2.8.3",
		"debug": "=3.1.0",
		"decompress-zip": "LiskHQ/decompress-zip#f46b0a3",
		"ejs": "=2.5.6",
		"express": "=4.16.0",
		"express-domain-middleware": "=0.1.0",
		"express-query-int": "=1.0.1",
		"express-rate-limit": "=2.8.0",
		"extend": "=3.0.1",
		"find": "=0.2.7",
		"fs-extra": "=5.0.0",
		"ip": "=1.1.5",
		"istanbul-middleware": "=0.2.2",
		"js-yaml": "=3.10.0",
		"json-refs": "=3.0.3",
		"json-schema": "=0.2.3",
		"json-sql": "LiskHQ/json-sql#6aa525c580f49c9a00e1814721e76764a4c9e0bb",
		"lodash": "=4.17.4",
		"method-override": "=2.3.10",
		"pg-monitor": "=0.8.5",
		"pg-native": "=2.2.0",
		"pg-promise": "=7.4.1",
		"popsicle": "=9.1.0",
		"randomstring": "=1.1.5",
		"redis": "=2.7.1",
		"rimraf": "=2.6.1",
		"semver": "=5.3.0",
		"socket.io": "=2.0.3",
		"socketcluster": "=9.2.0",
		"socketcluster-client": "=9.0.3",
		"sodium": "LiskHQ/node-sodium#895ac4482a56a34eba81205e43e0c859490fb99d",
		"strftime": "=0.10.0",
		"swagger-node-runner": "=0.7.3",
		"sway": "=1.0.0",
		"valid-url": "=1.0.9",
		"validator": "=7.0.0",
		"validator.js": "=2.0.3",
		"wamp-socket-cluster":
			"LiskHQ/wamp-socket-cluster#77326d47d24eea6903a3cbf5172f7b88908c9d84",
		"z-schema": "=3.18.2",
		"snyk": "^1.69.6"
	},
	"devDependencies": {
		"bitcore-mnemonic": "=1.2.5",
		"browserify-bignum": "=1.3.0-2",
		"chai": "=4.0.2",
		"chai-bignumber": "=2.0.0",
		"co-mocha": "=1.2.1",
		"coveralls": "=2.13.1",
		"csv": "=1.1.1",
		"eslint": "=4.16.0",
		"eslint-config-airbnb-base": "=12.1.0",
		"eslint-config-lisk-base": "=1.0.0",
		"eslint-plugin-import": "=2.8.0",
		"eslint-plugin-mocha": "=4.11.0",
		"faker": "=4.1.0",
		"grunt": "=1.0.1",
		"grunt-exec": "=2.0.0",
		"http-server": "=0.11.1",
		"husky": "=0.14.3",
		"istanbul": "=0.4.5",
		"jsdoc": "=3.4.3",
		"jsdox": "=0.4.10",
		"lint-staged": "=6.1.0",
		"lisk-js": "LiskHQ/lisk-js#4cab930",
		"mocha": "=4.0.1",
		"moment": "=2.18.1",
		"node-mocks-http": "^1.6.6",
		"pm2": "=2.4.6",
		"prettier": "=1.10.2",
		"rewire": "=2.5.2",
		"sinon": "=3.2.1",
		"sinon-chai": "=2.14.0",
		"stampit": "=4.0.2",
		"supertest": "=3.0.0"
	},
	"snyk": true
}<|MERGE_RESOLUTION|>--- conflicted
+++ resolved
@@ -34,15 +34,10 @@
 		"mocha": "./node_modules/.bin/mocha",
 		"docs:build": "jsdoc -c docs/conf.json --verbose --pedantic",
 		"docs:serve": "./node_modules/.bin/http-server docs/jsdoc/",
-<<<<<<< HEAD
     "precommit": "lint-staged",
-		"prepush": "npm run lint"
-=======
-		"precommit": "lint-staged && npm run lint",
 		"prepush": "npm run lint",
 		"snyk-protect": "snyk protect",
 		"prepublish": "npm run snyk-protect"
->>>>>>> a55bdbaa
 	},
 	"dependencies": {
 		"async": "=2.4.1",
