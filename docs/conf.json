--- conflicted
+++ resolved
@@ -1,33 +1,4 @@
 {
-<<<<<<< HEAD
-  "tags": {
-    "allowUnknownTags": true,
-    "dictionaries": ["jsdoc"]
-  },
-  "source": {
-    "include": [
-      "./docs/typedef/",
-      "./app.js",
-      "./api/",
-	  "./config/",
-      "./helpers/",
-      "./logic/",
-      "./modules/",
-      "./schema/"
-    ],
-    "exclude": [ "./node_modules"]
-  },
-  "plugins": ["plugins/markdown"],
-  "opts": {
-    "readme": "docs/intro.md",
-    "encoding": "utf8",
-    "destination": "./docs/jsdoc",
-    "recurse": true
-  },
-  "templates": {
-    "cleverLinks": false
-  }
-=======
 	"tags": {
 		"allowUnknownTags": true,
 		"dictionaries": ["jsdoc"]
@@ -37,6 +8,7 @@
 			"./docs/typedef/",
 			"./app.js",
 			"./api/",
+			"./config/",
 			"./helpers/",
 			"./logic/",
 			"./modules/",
@@ -54,5 +26,4 @@
 	"templates": {
 		"cleverLinks": false
 	}
->>>>>>> a87bb6aa
 }