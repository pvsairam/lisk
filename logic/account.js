'use strict';

var async = require('async');
var pgp = require('pg-promise');
var path = require('path');
var jsonSql = require('json-sql')();
jsonSql.setDialect('postgresql');
var constants = require('../helpers/constants.js');
var slots = require('../helpers/slots.js');
var sortBy = require('../helpers/sort_by.js');
var BlockReward = require('../logic/blockReward.js');
var Bignum = require('../helpers/bignum.js');

// Private fields
var self, library, modules, __private = {};

/**
 * Main account logic.
 * @memberof module:accounts
 * @class
 * @classdesc Main account logic.
 * @param {Database} db
 * @param {ZSchema} schema
 * @param {Object} logger
 * @param {function} cb - Callback function.
 * @return {setImmediateCallback} With `this` as data.
 */
function Account (db, schema, logger, cb) {
	this.scope = {
		db: db,
		schema: schema,
	};

	__private.blockReward = new BlockReward();

	self = this;
	library = {
		logger: logger,
	};

	this.table = 'mem_accounts';
	/**
	 * @typedef {Object} account
	 * @property {string} username - Lowercase, between 1 and 20 chars.
	 * @property {boolean} isDelegate
	 * @property {boolean} u_isDelegate
	 * @property {boolean} secondSignature
	 * @property {boolean} u_secondSignature
	 * @property {string} u_username
	 * @property {address} address - Uppercase, between 1 and 22 chars.
	 * @property {publicKey} publicKey
	 * @property {publicKey} secondPublicKey
	 * @property {number} balance - Between 0 and totalAmount from constants.
	 * @property {number} u_balance - Between 0 and totalAmount from constants.
	 * @property {number} vote
	 * @property {number} rate
	 * @property {String[]} delegates - From mem_account2delegates table, filtered by address.
	 * @property {String[]} u_delegates - From mem_account2u_delegates table, filtered by address.
	 * @property {String[]} multisignatures - From mem_account2multisignatures table, filtered by address.
	 * @property {String[]} u_multisignatures - From mem_account2u_multisignatures table, filtered by address.
	 * @property {number} multimin - Between 0 and 17.
	 * @property {number} u_multimin - Between 0 and 17.
	 * @property {number} multilifetime - Between 1 and 72.
	 * @property {number} u_multilifetime - Between 1 and 72.
	 * @property {string} blockId
	 * @property {boolean} nameexist
	 * @property {boolean} u_nameexist
	 * @property {number} producedblocks
	 * @property {number} missedblocks
	 * @property {number} fees
	 * @property {number} rewards
	 * @property {boolean} virgin
	 */
	this.model = [
		{
			name: 'username',
			type: 'String',
			filter: {
				type: 'string',
				case: 'lower',
				maxLength: 20,
				minLength: 1
			},
			conv: String,
			immutable: true
		},
		{
			name: 'isDelegate',
			type: 'SmallInt',
			filter: {
				type: 'boolean'
			},
			conv: Boolean
		},
		{
			name: 'u_isDelegate',
			type: 'SmallInt',
			filter: {
				type: 'boolean'
			},
			conv: Boolean
		},
		{
			name: 'secondSignature',
			type: 'SmallInt',
			filter: {
				type: 'boolean'
			},
			conv: Boolean
		},
		{
			name: 'u_secondSignature',
			type: 'SmallInt',
			filter: {
				type: 'boolean'
			},
			conv: Boolean
		},
		{
			name: 'u_username',
			type: 'String',
			filter: {
				type: 'string',
				case: 'lower',
				maxLength: 20,
				minLength: 1
			},
			conv: String,
			immutable: true
		},
		{
			name: 'address',
			type: 'String',
			filter: {
				required: true,
				type: 'string',
				case: 'upper',
				minLength: 1,
				maxLength: 22
			},
			conv: String,
			immutable: true,
			expression: 'UPPER(a.address)'
		},
		{
			name: 'publicKey',
			type: 'Binary',
			filter: {
				type: 'string',
				format: 'publicKey'
			},
			conv: String,
			immutable: true,
			expression: 'ENCODE("publicKey", \'hex\')'
		},
		{
			name: 'secondPublicKey',
			type: 'Binary',
			filter: {
				type: 'string',
				format: 'publicKey'
			},
			conv: String,
			immutable: true,
			expression: 'ENCODE("secondPublicKey", \'hex\')'
		},
		{
			name: 'balance',
			type: 'BigInt',
			filter: {
				required: true,
				type: 'integer',
				minimum: 0,
				maximum: constants.totalAmount
			},
			conv: Number,
			expression: '("balance")::bigint'
		},
		{
			name: 'u_balance',
			type: 'BigInt',
			filter: {
				required: true,
				type: 'integer',
				minimum: 0,
				maximum: constants.totalAmount
			},
			conv: Number,
			expression: '("u_balance")::bigint'
		},
		{
			name: 'rate',
			type: 'BigInt',
			filter: {
				type: 'integer'
			},
			conv: Number,
			expression: '("rate")::bigint'
		},
		{
			name: 'delegates',
			type: 'Text',
			filter: {
				type: 'array',
				uniqueItems: true
			},
			conv: Array,
			expression: '(SELECT ARRAY_AGG("dependentId") FROM ' + this.table + '2delegates WHERE "accountId" = a."address")'
		},
		{
			name: 'u_delegates',
			type: 'Text',
			filter: {
				type: 'array',
				uniqueItems: true
			},
			conv: Array,
			expression: '(SELECT ARRAY_AGG("dependentId") FROM ' + this.table + '2u_delegates WHERE "accountId" = a."address")'
		},
		{
			name: 'multisignatures',
			type: 'Text',
			filter: {
				type: 'array',
				uniqueItems: true
			},
			conv: Array,
			expression: '(SELECT ARRAY_AGG("dependentId") FROM ' + this.table + '2multisignatures WHERE "accountId" = a."address")'
		},
		{
			name: 'u_multisignatures',
			type: 'Text',
			filter: {
				type: 'array',
				uniqueItems: true
			},
			conv: Array,
			expression: '(SELECT ARRAY_AGG("dependentId") FROM ' + this.table + '2u_multisignatures WHERE "accountId" = a."address")'
		},
		{
			name: 'multimin',
			type: 'SmallInt',
			filter: {
				type: 'integer',
				minimum: 0,
				maximum: 17
			},
			conv: Number
		},
		{
			name: 'u_multimin',
			type: 'SmallInt',
			filter: {
				type: 'integer',
				minimum: 0,
				maximum: 17
			},
			conv: Number
		},
		{
			name: 'multilifetime',
			type: 'SmallInt',
			filter: {
				type: 'integer',
				minimum: 1,
				maximum: 72
			},
			conv: Number
		},
		{
			name: 'u_multilifetime',
			type: 'SmallInt',
			filter: {
				type: 'integer',
				minimum: 1,
				maximum: 72
			},
			conv: Number
		},
		{
			name: 'blockId',
			type: 'String',
			filter: {
				type: 'string',
				minLength: 1,
				maxLength: 20
			},
			conv: String
		},
		{
			name: 'nameexist',
			type: 'SmallInt',
			filter: {
				type: 'boolean'
			},
			conv: Boolean
		},
		{
			name: 'u_nameexist',
			type: 'SmallInt',
			filter: {
				type: 'boolean'
			},
			conv: Boolean
		},
		{
			name: 'fees',
			type: 'BigInt',
			filter: {
				type: 'integer'
			},
			conv: Number,
			expression: '(a."fees")::bigint'
		},
		{
			name: 'rank',
			type: 'BigInt',
			filter: {
				type: 'integer'
			},
			conv: Number,
			expression: '(d."rank")'
		},
		{
			name: 'rewards',
			type: 'BigInt',
			filter: {
				type: 'integer'
			},
			conv: Number,
			expression: '(d."rewards")::bigint'
		},
		{
			name: 'vote',
			type: 'BigInt',
			filter: {
				type: 'integer'
			},
			conv: Number,
			expression: '(d."voters_balance")::bigint'
		},
		{
			name: 'producedBlocks',
			type: 'BigInt',
			conv: Number,
			expression: '(d."blocks_forged_cnt")::bigint'
		},
		{
			name: 'missedBlocks',
			type: 'BigInt',
			conv: Number,
			expression: '(d."blocks_missed_cnt")::bigint'
		},
		{
			name: 'virgin',
			type: 'SmallInt',
			filter: {
				type: 'boolean'
			},
			conv: Boolean,
			immutable: true
		},
		{
			name: 'approval',
			type: 'integer',
			dependentFields: [
				'vote'
			],
			computedField: true
		},
		{
			name: 'productivity',
			type: 'integer',
			dependentFields: [
				'producedBlocks',
				'missedBlocks',
				'rank'
			],
			computedField: true
		}
	];

	this.computedFields = this.model.filter(function (field) {
		return field.computedField;
	});

	// Obtains fields from model
	this.fields = this.model.map(function (field) {
		var _tmp = {};

		if (field.expression) {
			_tmp.expression = field.expression;
		} else {
			if (field.mod) {
				_tmp.expression = field.mod;
			}
			_tmp.field = field.name;
		}
		if (_tmp.expression || field.alias) {
			_tmp.alias = field.alias || field.name;
		}

		_tmp.computedField = field.computedField || false;

		return _tmp;
	});

	// Obtains bynary fields from model
	this.binary = [];
	this.model.forEach(function (field) {
		if (field.type === 'Binary') {
			this.binary.push(field.name);
		}
	}.bind(this));

	// Obtains filters from model
	this.filter = {};
	this.model.forEach(function (field) {
		this.filter[field.name] = field.filter;
	}.bind(this));

	// Obtains conv from model
	this.conv = {};
	this.model.forEach(function (field) {
		this.conv[field.name] = field.conv;
	}.bind(this));

	// Obtains editable fields from model
	this.editable = [];
	this.model.forEach(function (field) {
		if (!field.immutable) {
			this.editable.push(field.name);
		}
	}.bind(this));

	return setImmediate(cb, null, this);
}

// Public methods
/**
 * Binds input parameters to private variables modules.
 * @param {Blocks} blocks
 */
Account.prototype.bind = function (blocks) {
	modules = {
		blocks: blocks,
	};
};

/**
 * Creates memory tables related to accounts:
 * - mem_accounts
 * - mem_accounts2delegates
 * - mem_accounts2u_delegates
 * - mem_accounts2multisignatures
 * - mem_accounts2u_multisignatures
 * @param {function} cb - Callback function.
 * @returns {setImmediateCallback} cb|error.
 */
Account.prototype.createTables = function (cb) {
	var sql = new pgp.QueryFile(path.join(process.cwd(), 'sql', 'memoryTables.sql'), {minify: true});

	this.scope.db.query(sql).then(function () {
		return setImmediate(cb);
	}).catch(function (err) {
		library.logger.error(err.stack);
		return setImmediate(cb, 'Account#createTables error');
	});
};

/**
 * Deletes the contents of these tables:
 * - mem_accounts2delegates
 * - mem_accounts2u_delegates
 * - mem_accounts2multisignatures
 * - mem_accounts2u_multisignatures
 * @param {function} cb - Callback function.
 * @returns {setImmediateCallback} cb|error.
 */
Account.prototype.removeTables = function (cb) {
	var sqles = [], sql;

	[this.table,
		'mem_accounts2delegates',
		'mem_accounts2u_delegates',
		'mem_accounts2multisignatures',
		'mem_accounts2u_multisignatures'].forEach(function (table) {
		sql = jsonSql.build({
			type: 'remove',
			table: table
		});
		sqles.push(sql.query);
	});

	this.scope.db.query(sqles.join('')).then(function () {
		return setImmediate(cb);
	}).catch(function (err) {
		library.logger.error(err.stack);
		return setImmediate(cb, 'Account#removeTables error');
	});
};

/**
 * Validates account schema.
 * @param {account} account
 * @returns {err|account} Error message or input parameter account.
 * @throws {string} If schema.validate fails, throws 'Failed to validate account schema'.
 */
Account.prototype.objectNormalize = function (account) {
	var report = this.scope.schema.validate(account, {
		id: 'Account',
		object: true,
		properties: this.filter
	});

	if (!report) {
		throw 'Failed to validate account schema: ' + this.scope.schema.getLastErrors().map(function (err) {
			return err.message;
		}).join(', ');
	}

	return account;
};

/**
 * Checks type, lenght and format from publicKey.
 * @param {publicKey} publicKey
 * @throws {string} throws one error for every check.
 */
Account.prototype.verifyPublicKey = function (publicKey) {
	if (publicKey !== undefined) {
		// Check type
		if (typeof publicKey !== 'string') {
			throw 'Invalid public key, must be a string';
		}
		// Check length
		if (publicKey.length !== 64) {
			throw 'Invalid public key, must be 64 characters long';
		}

		if (!this.scope.schema.validate(publicKey, { format: 'hex' })) {
			throw 'Invalid public key, must be a hex string';
		}
	}
};

/**
 * Normalizes address and creates binary buffers to insert.
 * @param {Object} raw - with address and public key.
 * @returns {Object} Normalized address.
 */
Account.prototype.toDB = function (raw) {
	this.binary.forEach(function (field) {
		if (raw[field]) {
			raw[field] = Buffer.from(raw[field], 'hex');
		}
	});

	// Normalize address
	raw.address = String(raw.address).toUpperCase();

	return raw;
};

/**
 * Gets account information for specified fields and filter criteria.
 * @param {Object} filter - Contains address.
 * @param {Object|function} fields - Table fields.
 * @param {function} cb - Callback function.
 * @returns {setImmediateCallback} Returns null or Object with database data.
 */
Account.prototype.get = function (filter, fields, cb) {
	if (typeof(fields) === 'function') {
		cb = fields;
		fields = this.fields.map(function (field) {
			return field.alias || field.field;
		});
	}

	this.getAll(filter, fields, function (err, data) {
		return setImmediate(cb, err, data && data.length ? data[0] : null);
	});
};

/**
 * Gets accounts information from mem_accounts.
 * @param {Object} filter - Contains address.
 * @param {Object|function} fields - Table fields.
 * @param {function} cb - Callback function.
 * @returns {setImmediateCallback} data with rows | 'Account#getAll error'.
 */
Account.prototype.getAll = function (filter, fields, cb) {
	if (typeof fields === 'function') {
		cb = fields;
		fields = this.fields.map(function (field) {
			return field.alias || field.field;
		});
	}

	var fieldsAddedForComputation = [];
	this.computedFields.forEach(function (field) {
		if (fields.indexOf(field.name) !== -1) {
			field.dependentFields.forEach(function (dependentField) {
				if (fields.indexOf(dependentField) == -1) {
					// Add the dependent field to the fields array if it's required.
					fieldsAddedForComputation.push(dependentField);
					fields.push(dependentField);
				}
			});
		}
	});

	var realFields = this.fields.filter(function (field) {
		return !field.computedField && fields.indexOf(field.alias || field.field) !== -1;
	});

	var realConv = {};
	Object.keys(this.conv).forEach(function (key) {
		if (fields.indexOf(key) !== -1) {
			realConv[key] = this.conv[key];
		}
	}.bind(this));

	var DEFAULT_LIMIT = constants.activeDelegates;
	var limit, offset, sort;


	if (filter.offset > 0) {
		offset = filter.offset;
	}
	delete filter.offset;

	if (filter.limit > 0) {
		limit = filter.limit;
	}

	// Assigning a default value if none is present.
	if (!limit) {
		limit = DEFAULT_LIMIT;
	}

	delete filter.limit;

	if (filter.sort) {
<<<<<<< HEAD
		sort = sortBy.sortQueryToJsonSqlFormat(filter.sort, ['username', 'balance']);
=======
		sort = orderBy.sortQueryToJsonSqlFormat(filter.sort, ['username', 'balance', 'rank', 'missedBlocks']);
>>>>>>> b975aedb
	}

	delete filter.sort;

	if (filter.address) {
		if (typeof filter.address === 'string') {
			filter['a.address'] = {
				$upper: ['a.address', filter.address]
			};
		} else {
			// If we want to get addresses by id
			filter['a.address'] = filter.address;
		}
		delete filter.address;
	}

	if (typeof filter.publicKey === 'string') {
		filter.publicKey = {
			$decode: ['publicKey', filter.publicKey, 'hex']
		};
	}

	if (typeof filter.secondPublicKey === 'string') {
		filter.secondPublicKey = {
			$decode: ['secondPublicKey', filter.secondPublicKey, 'hex']
		};
	}

	var sql = jsonSql.build({
		type: 'select',
		table: this.table,
		limit: limit,
		offset: offset,
		sort: sort,
		condition: filter,
		fields: realFields,
		alias: 'a',
		join: {
			delegates: {
				type: 'left',
				on: {
					'a.address': 'd.address'
				},
				alias: 'd'
			}
		}
	});

	var self = this;

	this.scope.db.query(sql.query, sql.values).then(function (rows) {
		var lastBlock = modules.blocks.lastBlock.get();
		// If the last block height is undefined, it means it's a genesis block with height = 1
		// look for a constant for total supply
		var totalSupply = lastBlock.height ? __private.blockReward.calcSupply(lastBlock.height) : 0;

		if (fields.indexOf('approval') !== -1) {
			rows.forEach(function (accountRow) {
				accountRow.approval = self.calculateApproval(accountRow.vote, totalSupply);
			});
		}

		if (fields.indexOf('productivity') !== -1) {
			rows.forEach(function (accountRow) {
				accountRow.productivity = self.calculateProductivity(accountRow.producedBlocks, accountRow.missedBlocks);
			});
		}

		if (fieldsAddedForComputation.length > 0) {
			// Remove the fields which were only added for computation
			rows.forEach(function (accountRow) {
				fieldsAddedForComputation.forEach(function (field) {
					delete accountRow[field];
				});
			});
		}

		return setImmediate(cb, null, rows);
	}).catch(function (err) {
		library.logger.error(err.stack);
		return setImmediate(cb, 'Account#getAll error');
	});
};

/**
 * Calculates productivity of a delegate account.
 * @param {String} votersBalance
 * @param {String} totalSupply
 * @returns {Number}
 */
Account.prototype.calculateApproval = function (votersBalance, totalSupply) {
	// votersBalance and totalSupply are sent as strings, we convert them into bignum and send the response as number as well.
	var votersBalanceBignum = new Bignum(votersBalance || 0);
	var totalSupplyBignum =  new Bignum(totalSupply);
	var approvalBignum = (votersBalanceBignum.dividedBy(totalSupplyBignum)).times(100).round(2);
	return !(approvalBignum.isNaN()) ? approvalBignum.toNumber() : 0;
};

/**
 * Calculates productivity of a delegate account.
 * @param {String} producedBlocks
 * @param {String} missedBlocks
 * @returns {Number}
 */
Account.prototype.calculateProductivity = function (producedBlocks, missedBlocks) {
	var producedBlocksBignum = new Bignum(producedBlocks || 0);
	var missedBlocksBignum = new Bignum(missedBlocks || 0);
	var percent = producedBlocksBignum.dividedBy(producedBlocksBignum.plus(missedBlocksBignum)).times(100).round(2);
	return !(percent.isNaN()) ? percent.toNumber() : 0;
};

/**
 * Sets fields for specific address in mem_accounts table.
 * @param {address} address
 * @param {Object} fields
 * @param {function} cb - Callback function.
 * @returns {setImmediateCallback} cb | 'Account#set error'.
 */
Account.prototype.set = function (address, fields, cb) {
	// Verify public key
	this.verifyPublicKey(fields.publicKey);

	// Normalize address
	address = String(address).toUpperCase();
	fields.address = address;

	var sql = jsonSql.build({
		type: 'insertorupdate',
		table: this.table,
		conflictFields: ['address'],
		values: this.toDB(fields),
		modifier: this.toDB(fields)
	});

	this.scope.db.none(sql.query, sql.values).then(function () {
		return setImmediate(cb);
	}).catch(function (err) {
		library.logger.error(err.stack);
		return setImmediate(cb, 'Account#set error');
	});
};

/**
 * Updates account from mem_account with diff data belonging to an editable field.
 * @param {address} address
 * @param {Object} diff - Must contains only mem_account editable fields.
 * @param {function} cb - Callback function.
 * @returns {setImmediateCallback|cb|done} Multiple returns: done() or error.
 */
Account.prototype.merge = function (address, diff, cb) {
	var update = {}, remove = {}, insert = {}, insert_object = {}, remove_object = {};

	// Verify public key
	this.verifyPublicKey(diff.publicKey);

	// Normalize address
	address = String(address).toUpperCase();

	this.editable.forEach(function (value) {
		var val, i;

		if (diff[value] !== undefined) {
			var trueValue = diff[value];
			switch (self.conv[value]) {
				case String:
					update[value] = trueValue;
					break;
				case Number:
					if (isNaN(trueValue) || trueValue === Infinity) {
						return setImmediate(cb, 'Encountered unsane number: ' + trueValue);
					} else if (Math.abs(trueValue) === trueValue && trueValue !== 0) {
						update.$inc = update.$inc || {};
						update.$inc[value] = Math.floor(trueValue);
					} else if (trueValue < 0) {
						update.$dec = update.$dec || {};
						update.$dec[value] = Math.floor(Math.abs(trueValue));
						// If decrementing u_balance on account
						if (update.$dec.u_balance) {
							// Remove virginity and ensure marked columns become immutable
							update.virgin = 0;
						}
					}
					break;
				case Array:
					if (Object.prototype.toString.call(trueValue[0]) === '[object Object]') {
						for (i = 0; i < trueValue.length; i++) {
							val = trueValue[i];
							if (val.action === '-') {
								delete val.action;
								remove_object[value] = remove_object[value] || [];
								remove_object[value].push(val);
							} else if (val.action === '+') {
								delete val.action;
								insert_object[value] = insert_object[value] || [];
								insert_object[value].push(val);
							} else {
								delete val.action;
								insert_object[value] = insert_object[value] || [];
								insert_object[value].push(val);
							}
						}
					} else {
						for (i = 0; i < trueValue.length; i++) {
							var math = trueValue[i][0];
							val = null;
							if (math === '-') {
								val = trueValue[i].slice(1);
								remove[value] = remove[value] || [];
								remove[value].push(val);
							} else if (math === '+') {
								val = trueValue[i].slice(1);
								insert[value] = insert[value] || [];
								insert[value].push(val);
							} else {
								val = trueValue[i];
								insert[value] = insert[value] || [];
								insert[value].push(val);
							}
						}
					}
					break;
			}
		}
	});

	var sqles = [];

	if (Object.keys(remove).length) {
		Object.keys(remove).forEach(function (el) {
			var sql = jsonSql.build({
				type: 'remove',
				table: self.table + '2' + el,
				condition: {
					dependentId: {$in: remove[el]},
					accountId: address
				}
			});
			sqles.push(sql);
		});
	}

	if (Object.keys(insert).length) {
		Object.keys(insert).forEach(function (el) {
			for (var i = 0; i < insert[el].length; i++) {
				var sql = jsonSql.build({
					type: 'insert',
					table: self.table + '2' + el,
					values: {
						accountId: address,
						dependentId: insert[el][i]
					}
				});
				sqles.push(sql);
			}
		});
	}

	if (Object.keys(remove_object).length) {
		Object.keys(remove_object).forEach(function (el) {
			remove_object[el].accountId = address;
			var sql = jsonSql.build({
				type: 'remove',
				table: self.table + '2' + el,
				condition: remove_object[el]
			});
			sqles.push(sql);
		});
	}

	if (Object.keys(insert_object).length) {
		Object.keys(insert_object).forEach(function (el) {
			insert_object[el].accountId = address;
			for (var i = 0; i < insert_object[el].length; i++) {
				var sql = jsonSql.build({
					type: 'insert',
					table: self.table + '2' + el,
					values: insert_object[el]
				});
				sqles.push(sql);
			}
		});
	}

	if (Object.keys(update).length) {
		var sql = jsonSql.build({
			type: 'update',
			table: this.table,
			modifier: update,
			condition: {
				address: address
			}
		});
		sqles.push(sql);
	}

	function done (err) {
		if (cb.length !== 2) {
			return setImmediate(cb, err);
		} else {
			if (err) {
				return setImmediate(cb, err);
			}
			self.get({address: address}, cb);
		}
	}

	var queries = sqles.map(function (sql) {
		return pgp.as.format(sql.query, sql.values);
	}).join('');

	if (!cb) {
		return queries;
	}

	if (queries.length === 0) {
		return done();
	}

	this.scope.db.none(queries).then(function () {
		return done();
	}).catch(function (err) {
		library.logger.error(err.stack);
		return done('Account#merge error');
	});
};

/**
 * Removes an account from mem_account table based on address.
 * @param {address} address
 * @param {function} cb - Callback function.
 * @returns {setImmediateCallback} Data with address | Account#remove error.
 */
Account.prototype.remove = function (address, cb) {
	var sql = jsonSql.build({
		type: 'remove',
		table: this.table,
		condition: {
			address: address
		}
	});
	this.scope.db.none(sql.query, sql.values).then(function () {
		return setImmediate(cb, null, address);
	}).catch(function (err) {
		library.logger.error(err.stack);
		return setImmediate(cb, 'Account#remove error');
	});
};

// Export
module.exports = Account;<|MERGE_RESOLUTION|>--- conflicted
+++ resolved
@@ -642,11 +642,7 @@
 	delete filter.limit;
 
 	if (filter.sort) {
-<<<<<<< HEAD
-		sort = sortBy.sortQueryToJsonSqlFormat(filter.sort, ['username', 'balance']);
-=======
-		sort = orderBy.sortQueryToJsonSqlFormat(filter.sort, ['username', 'balance', 'rank', 'missedBlocks']);
->>>>>>> b975aedb
+		sort = sortBy.sortQueryToJsonSqlFormat(filter.sort, ['username', 'balance', 'rank', 'missedBlocks']);
 	}
 
 	delete filter.sort;
