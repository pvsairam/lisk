{
    "port": 7000,
    "address": "0.0.0.0",
    "serveHttpAPI": true,
    "serveHttpWallet": true,
<<<<<<< HEAD
    "version": "0.1.4",
=======
    "version": "0.2.0",
>>>>>>> 0d6c9476
    "fileLogLevel": "info",
    "consoleLogLevel": "log",
    "sharePort": true,
    "db": {
        "host": "localhost",
        "port": 5432,
        "database": "lisk_test",
        "user": null,
        "password": "password",
        "poolSize": 20,
        "poolIdleTimeout": 30000,
        "reapIntervalMillis": 1000,
        "logEvents": [
            "error"
        ]
    },
    "api": {
        "access": {
            "whiteList": []
        }
    },
    "peers": {
        "list": [
            { "ip": "13.69.159.242", "port": 7000 },
            { "ip": "40.68.34.176", "port": 7000 },
            { "ip": "52.165.40.188", "port": 7000 },
            { "ip": "13.82.31.30", "port": 7000 },
            { "ip": "13.91.61.2", "port": 7000 }
        ],
        "blackList": [],
        "options": {
            "timeout": 4000
        }
    },
    "forging": {
        "secret": [],
        "access": {
            "whiteList": [
                "127.0.0.1"
            ]
        }
    },
    "loading": {
        "verifyOnLoading": false,
        "loadPerIteration": 5000
    },
    "ssl": {
        "enabled": false,
        "options": {
            "port": 443,
            "address": "0.0.0.0",
            "key": "./ssl/lisk.key",
            "cert": "./ssl/lisk.crt"
        }
    },
    "dapp": {
        "masterrequired": true,
        "masterpassword": "",
        "autoexec": []
    }
}<|MERGE_RESOLUTION|>--- conflicted
+++ resolved
@@ -3,11 +3,7 @@
     "address": "0.0.0.0",
     "serveHttpAPI": true,
     "serveHttpWallet": true,
-<<<<<<< HEAD
-    "version": "0.1.4",
-=======
     "version": "0.2.0",
->>>>>>> 0d6c9476
     "fileLogLevel": "info",
     "consoleLogLevel": "log",
     "sharePort": true,
